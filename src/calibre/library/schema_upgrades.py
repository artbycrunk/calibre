--- conflicted
+++ resolved
@@ -308,17 +308,10 @@
                     {vcn},
                     (SELECT COUNT(id) FROM books_{tn}_link WHERE {cn}={tn}.id) count,
                     (SELECT AVG(ratings.rating)
-<<<<<<< HEAD
-                     FROM books_{tn}_link as tl, books_ratings_link as bl, ratings
-                     WHERE tl.{cn}={tn}.id and bl.book=tl.book and
-                     ratings.id = bl.rating and ratings.rating <> 0) avg_rating,
-                     {scn} as sort
-=======
                      FROM books_{tn}_link AS tl, books_ratings_link AS bl, ratings
                      WHERE tl.{cn}={tn}.id AND bl.book=tl.book AND
                      ratings.id = bl.rating AND ratings.rating <> 0) avg_rating,
                      {scn} AS sort
->>>>>>> 5cf9755d
                 FROM {tn};
                 DROP VIEW IF EXISTS tag_browser_filtered_{tn};
                 CREATE VIEW tag_browser_filtered_{tn} AS SELECT
@@ -327,19 +320,11 @@
                     (SELECT COUNT(books_{tn}_link.id) FROM books_{tn}_link WHERE
                         {cn}={tn}.id AND books_list_filter(book)) count,
                     (SELECT AVG(ratings.rating)
-<<<<<<< HEAD
-                     FROM books_{tn}_link as tl, books_ratings_link as bl, ratings
-                     WHERE tl.{cn}={tn}.id and bl.book=tl.book and
-                     ratings.id = bl.rating and ratings.rating <> 0 AND
-                     books_list_filter(bl.book)) avg_rating,
-                     {scn} as sort
-=======
                      FROM books_{tn}_link AS tl, books_ratings_link AS bl, ratings
                      WHERE tl.{cn}={tn}.id AND bl.book=tl.book AND
                      ratings.id = bl.rating AND ratings.rating <> 0 AND
                      books_list_filter(bl.book)) avg_rating,
                      {scn} AS sort
->>>>>>> 5cf9755d
                 FROM {tn};
 
                 '''.format(tn=table_name, cn=column_name,
@@ -355,19 +340,11 @@
                     (SELECT COUNT(id) FROM {lt} WHERE value={table}.id) count,
                     (SELECT AVG(r.rating)
                      FROM {lt},
-<<<<<<< HEAD
-                          books_ratings_link as bl,
-                          ratings as r
-                     WHERE {lt}.value={table}.id and bl.book={lt}.book and
-                           r.id = bl.rating and r.rating <> 0) avg_rating,
-                     value as sort
-=======
                           books_ratings_link AS bl,
                           ratings AS r
                      WHERE {lt}.value={table}.id AND bl.book={lt}.book AND
                            r.id = bl.rating AND r.rating <> 0) avg_rating,
                      value AS sort
->>>>>>> 5cf9755d
                 FROM {table};
 
                 DROP VIEW IF EXISTS tag_browser_filtered_{table};
@@ -378,21 +355,12 @@
                     books_list_filter(book)) count,
                     (SELECT AVG(r.rating)
                      FROM {lt},
-<<<<<<< HEAD
-                          books_ratings_link as bl,
-                          ratings as r
-                     WHERE {lt}.value={table}.id AND bl.book={lt}.book AND
-                           r.id = bl.rating AND r.rating <> 0 AND
-                           books_list_filter(bl.book)) avg_rating,
-                     value as sort
-=======
                           books_ratings_link AS bl,
                           ratings AS r
                      WHERE {lt}.value={table}.id AND bl.book={lt}.book AND
                            r.id = bl.rating AND r.rating <> 0 AND
                            books_list_filter(bl.book)) avg_rating,
                      value AS sort
->>>>>>> 5cf9755d
                 FROM {table};
                 '''.format(lt=link_table_name, table=table_name)
             self.conn.executescript(script)
@@ -428,27 +396,17 @@
                 (author_to_author_sort(author.replace('|', ',')).strip(), id))
         self.conn.commit()
         self.conn.executescript('''
-<<<<<<< HEAD
-=======
         DROP TRIGGER IF EXISTS author_insert_trg;
->>>>>>> 5cf9755d
         CREATE TRIGGER author_insert_trg
             AFTER INSERT ON authors
             BEGIN
             UPDATE authors SET sort=author_to_author_sort(NEW.name) WHERE id=NEW.id;
         END;
-<<<<<<< HEAD
-=======
         DROP TRIGGER IF EXISTS author_update_trg;
->>>>>>> 5cf9755d
         CREATE TRIGGER author_update_trg
             BEFORE UPDATE ON authors
             BEGIN
             UPDATE authors SET sort=author_to_author_sort(NEW.name)
-<<<<<<< HEAD
-            WHERE id=NEW.id and name <> NEW.name;
-=======
             WHERE id=NEW.id AND name <> NEW.name;
->>>>>>> 5cf9755d
         END;
         ''')