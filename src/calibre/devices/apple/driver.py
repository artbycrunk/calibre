--- conflicted
+++ resolved
@@ -938,12 +938,7 @@
         NB: This will not find books that were added by a different installation of calibre
             as uuids are different
         '''
-<<<<<<< HEAD
-        if self.verbose:
-=======
-        from calibre.utils.zipfile import ZipFile
-        if DEBUG:
->>>>>>> 6b99cd01
+        if self.verbose:
             logger().info("%s.remove_books_from_metadata()" % self.__class__.__name__)
         for path in paths:
             if self.verbose:
@@ -1571,12 +1566,7 @@
     def _create_new_book(self, fpath, metadata, path, db_added, lb_added, thumb, format):
         '''
         '''
-<<<<<<< HEAD
-        if self.verbose:
-=======
-        from calibre.utils.date import parse_date
-        if DEBUG:
->>>>>>> 6b99cd01
+        if self.verbose:
             logger().info(" %s._create_new_book()" % self.__class__.__name__)
 
         this_book = Book(metadata.title, authors_to_string(metadata.authors))
@@ -2499,12 +2489,7 @@
                 logger().error("  media_dir: %s" % media_dir)
             '''
 
-<<<<<<< HEAD
             if self.verbose:
-=======
-            if DEBUG:
-                import platform
->>>>>>> 6b99cd01
                 logger().info("  %s %s" % (__appname__, __version__))
                 logger().info("  [OSX %s, %s %s (%s), %s driver version %d.%d.%d]" %
                  (platform.mac_ver()[0],
