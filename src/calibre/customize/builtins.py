import os.path
__license__   = 'GPL v3'
__copyright__ = '2008, Kovid Goyal <kovid at kovidgoyal.net>'

import textwrap, os, glob, functools, re
from calibre import guess_type
from calibre.customize import FileTypePlugin, MetadataReaderPlugin, \
    MetadataWriterPlugin, PreferencesPlugin, InterfaceActionBase
from calibre.constants import numeric_version
from calibre.ebooks.metadata.archive import ArchiveExtract, get_cbz_metadata
from calibre.ebooks.metadata.opf2 import metadata_to_opf
from calibre.ebooks.oeb.base import OEB_IMAGES

# To archive plugins {{{
class HTML2ZIP(FileTypePlugin):
    name = 'HTML to ZIP'
    author = 'Kovid Goyal'
    description = textwrap.dedent(_('''\
Follow all local links in an HTML file and create a ZIP \
file containing all linked files. This plugin is run \
every time you add an HTML file to the library.\
'''))
    version = numeric_version
    file_types = set(['html', 'htm', 'xhtml', 'xhtm', 'shtm', 'shtml'])
    supported_platforms = ['windows', 'osx', 'linux']
    on_import = True

    def run(self, htmlfile):
        from calibre.ptempfile import TemporaryDirectory
        from calibre.gui2.convert.gui_conversion import gui_convert
        from calibre.customize.conversion import OptionRecommendation
        from calibre.ebooks.epub import initialize_container

        with TemporaryDirectory('_plugin_html2zip') as tdir:
            recs =[('debug_pipeline', tdir, OptionRecommendation.HIGH)]
            recs.append(['keep_ligatures', True, OptionRecommendation.HIGH])
            if self.site_customization and self.site_customization.strip():
                recs.append(['input_encoding', self.site_customization.strip(),
                    OptionRecommendation.HIGH])
            gui_convert(htmlfile, tdir, recs, abort_after_input_dump=True)
            of = self.temporary_file('_plugin_html2zip.zip')
            tdir = os.path.join(tdir, 'input')
            opf = glob.glob(os.path.join(tdir, '*.opf'))[0]
            ncx = glob.glob(os.path.join(tdir, '*.ncx'))
            if ncx:
                os.remove(ncx[0])
            epub = initialize_container(of.name, os.path.basename(opf))
            epub.add_dir(tdir)
            epub.close()

        return of.name

    def customization_help(self, gui=False):
        return _('Character encoding for the input HTML files. Common choices '
        'include: cp1252, latin1, iso-8859-1 and utf-8.')


class PML2PMLZ(FileTypePlugin):
    name = 'PML to PMLZ'
    author = 'John Schember'
    description = _('Create a PMLZ archive containing the PML file '
        'and all images in the directory pmlname_img or images. '
        'This plugin is run every time you add '
        'a PML file to the library.')
    version = numeric_version
    file_types = set(['pml'])
    supported_platforms = ['windows', 'osx', 'linux']
    on_import = True

    def run(self, pmlfile):
        import zipfile

        of = self.temporary_file('_plugin_pml2pmlz.pmlz')
        pmlz = zipfile.ZipFile(of.name, 'w')
        pmlz.write(pmlfile, os.path.basename(pmlfile), zipfile.ZIP_DEFLATED)

        pml_img = os.path.splitext(pmlfile)[0] + '_img'
        i_img = os.path.join(os.path.dirname(pmlfile),'images')
        img_dir = pml_img if os.path.isdir(pml_img) else i_img if \
            os.path.isdir(i_img) else ''
        if img_dir:
            for image in glob.glob(os.path.join(img_dir, '*.png')):
                pmlz.write(image, os.path.join('images', (os.path.basename(image))))
        pmlz.close()

        return of.name

class TXT2TXTZ(FileTypePlugin):
    name = 'TXT to TXTZ'
    author = 'John Schember'
    description = _('Create a TXTZ archive when a TXT file is imported '
        'containing Markdown or Textile references to images. The referenced '
        'images as well as the TXT file are added to the archive.')
    version = numeric_version
    file_types = set(['txt'])
    supported_platforms = ['windows', 'osx', 'linux']
    on_import = True

    def _get_image_references(self, txt, base_dir):
        images = []

        # Textile
        for m in re.finditer(ur'(?mu)(?:[\[{])?\!(?:\. )?(?P<path>[^\s(!]+)\s?(?:\(([^\)]+)\))?\!(?::(\S+))?(?:[\]}]|(?=\s|$))', txt):
            path = m.group('path')
            if path and not os.path.isabs(path) and guess_type(path)[0] in OEB_IMAGES and os.path.exists(os.path.join(base_dir, path)):
                images.append(path)

        # Markdown inline
        for m in re.finditer(ur'(?mu)\!\[([^\]\[]*(\[[^\]\[]*(\[[^\]\[]*(\[[^\]\[]*(\[[^\]\[]*(\[[^\]\[]*(\[[^\]\[]*\])*[^\]\[]*\])*[^\]\[]*\])*[^\]\[]*\])*[^\]\[]*\])*[^\]\[]*\])*[^\]\[]*)\]\s*\((?P<path>[^\)]*)\)', txt):
            path = m.group('path')
            if path and not os.path.isabs(path) and guess_type(path)[0] in OEB_IMAGES and os.path.exists(os.path.join(base_dir, path)):
                images.append(path)

        # Markdown reference
        refs = {}
        for m in re.finditer(ur'(?mu)^(\ ?\ ?\ ?)\[(?P<id>[^\]]*)\]:\s*(?P<path>[^\s]*)$', txt):
            if m.group('id') and m.group('path'):
                refs[m.group('id')] = m.group('path')
        for m in re.finditer(ur'(?mu)\!\[([^\]\[]*(\[[^\]\[]*(\[[^\]\[]*(\[[^\]\[]*(\[[^\]\[]*(\[[^\]\[]*(\[[^\]\[]*\])*[^\]\[]*\])*[^\]\[]*\])*[^\]\[]*\])*[^\]\[]*\])*[^\]\[]*\])*[^\]\[]*)\]\s*\[(?P<id>[^\]]*)\]', txt):
            path = refs.get(m.group('id'), None)
            if path and not os.path.isabs(path) and guess_type(path)[0] in OEB_IMAGES and os.path.exists(os.path.join(base_dir, path)):
                images.append(path)

        # Remove duplicates
        return list(set(images))

    def run(self, path_to_ebook):
        with open(path_to_ebook, 'rb') as ebf:
            txt = ebf.read()
        base_dir = os.path.dirname(path_to_ebook)
        images = self._get_image_references(txt, base_dir)

        if images:
            # Create TXTZ and put file plus images inside of it.
            import zipfile
            of = self.temporary_file('_plugin_txt2txtz.txtz')
            txtz = zipfile.ZipFile(of.name, 'w')
            # Add selected TXT file to archive.
            txtz.write(path_to_ebook, os.path.basename(path_to_ebook), zipfile.ZIP_DEFLATED)
            # metadata.opf
            if os.path.exists(os.path.join(base_dir, 'metadata.opf')):
                txtz.write(os.path.join(base_dir, 'metadata.opf'), 'metadata.opf', zipfile.ZIP_DEFLATED)
            else:
                from calibre.ebooks.metadata.txt import get_metadata
                with open(path_to_ebook, 'rb') as ebf:
                    mi = get_metadata(ebf)
                opf = metadata_to_opf(mi)
                txtz.writestr('metadata.opf', opf, zipfile.ZIP_DEFLATED)
            # images
            for image in images:
                txtz.write(os.path.join(base_dir, image), image)
            txtz.close()

            return of.name
        else:
            # No images so just import the TXT file.
            return path_to_ebook

# }}}

# Metadata reader plugins {{{
class ComicMetadataReader(MetadataReaderPlugin):

    name = 'Read comic metadata'
    file_types = set(['cbr', 'cbz'])
    description = _('Extract cover from comic files')

    def get_metadata(self, stream, ftype):
        if ftype == 'cbr':
            from calibre.libunrar import extract_first_alphabetically as extract_first
            extract_first
        else:
            from calibre.libunzip import extract_member
            extract_first = functools.partial(extract_member,
                    sort_alphabetically=True)
        from calibre.ebooks.metadata import MetaInformation
        ret = extract_first(stream)
        mi = MetaInformation(None, None)
        stream.seek(0)
        if ftype == 'cbz':
            try:
                mi.smart_update(get_cbz_metadata(stream))
            except:
                pass
        if ret is not None:
            path, data = ret
            ext = os.path.splitext(path)[1][1:]
            mi.cover_data = (ext.lower(), data)
        return mi

class CHMMetadataReader(MetadataReaderPlugin):

    name        = 'Read CHM metadata'
    file_types  = set(['chm'])
    description = _('Read metadata from %s files') % 'CHM'

    def get_metadata(self, stream, ftype):
        from calibre.ebooks.chm.metadata import get_metadata
        return get_metadata(stream)


class EPUBMetadataReader(MetadataReaderPlugin):

    name        = 'Read EPUB metadata'
    file_types  = set(['epub'])
    description = _('Read metadata from %s files')%'EPUB'

    def get_metadata(self, stream, ftype):
        from calibre.ebooks.metadata.epub import get_metadata, get_quick_metadata
        if self.quick:
            return get_quick_metadata(stream)
        return get_metadata(stream)

class FB2MetadataReader(MetadataReaderPlugin):

    name        = 'Read FB2 metadata'
    file_types  = set(['fb2'])
    description = _('Read metadata from %s files')%'FB2'

    def get_metadata(self, stream, ftype):
        from calibre.ebooks.metadata.fb2 import get_metadata
        return get_metadata(stream)

class HTMLMetadataReader(MetadataReaderPlugin):

    name        = 'Read HTML metadata'
    file_types  = set(['html'])
    description = _('Read metadata from %s files')%'HTML'

    def get_metadata(self, stream, ftype):
        from calibre.ebooks.metadata.html import get_metadata
        return get_metadata(stream)

class IMPMetadataReader(MetadataReaderPlugin):

    name        = 'Read IMP metadata'
    file_types  = set(['imp'])
    description = _('Read metadata from %s files')%'IMP'
    author      = 'Ashish Kulkarni'

    def get_metadata(self, stream, ftype):
        from calibre.ebooks.metadata.imp import get_metadata
        return get_metadata(stream)

class LITMetadataReader(MetadataReaderPlugin):

    name        = 'Read LIT metadata'
    file_types  = set(['lit'])
    description = _('Read metadata from %s files')%'LIT'

    def get_metadata(self, stream, ftype):
        from calibre.ebooks.metadata.lit import get_metadata
        return get_metadata(stream)

class LRFMetadataReader(MetadataReaderPlugin):

    name        = 'Read LRF metadata'
    file_types  = set(['lrf'])
    description = _('Read metadata from %s files')%'LRF'

    def get_metadata(self, stream, ftype):
        from calibre.ebooks.lrf.meta import get_metadata
        return get_metadata(stream)

class LRXMetadataReader(MetadataReaderPlugin):

    name        = 'Read LRX metadata'
    file_types  = set(['lrx'])
    description = _('Read metadata from %s files')%'LRX'

    def get_metadata(self, stream, ftype):
        from calibre.ebooks.metadata.lrx import get_metadata
        return get_metadata(stream)

class MOBIMetadataReader(MetadataReaderPlugin):

    name        = 'Read MOBI metadata'
    file_types  = set(['mobi', 'prc', 'azw'])
    description = _('Read metadata from %s files')%'MOBI'

    def get_metadata(self, stream, ftype):
        from calibre.ebooks.mobi.reader import get_metadata
        return get_metadata(stream)

class ODTMetadataReader(MetadataReaderPlugin):

    name        = 'Read ODT metadata'
    file_types  = set(['odt'])
    description = _('Read metadata from %s files')%'ODT'

    def get_metadata(self, stream, ftype):
        from calibre.ebooks.metadata.odt import get_metadata
        return get_metadata(stream)

class OPFMetadataReader(MetadataReaderPlugin):

    name        = 'Read OPF metadata'
    file_types  = set(['opf'])
    description = _('Read metadata from %s files')%'OPF'

    def get_metadata(self, stream, ftype):
        from calibre.ebooks.metadata.opf2 import OPF
        return OPF(stream, os.getcwd()).to_book_metadata()

class PDBMetadataReader(MetadataReaderPlugin):

    name        = 'Read PDB metadata'
    file_types  = set(['pdb'])
    description = _('Read metadata from %s files') % 'PDB'
    author      = 'John Schember'

    def get_metadata(self, stream, ftype):
        from calibre.ebooks.metadata.pdb import get_metadata
        return get_metadata(stream)

class PDFMetadataReader(MetadataReaderPlugin):

    name        = 'Read PDF metadata'
    file_types  = set(['pdf'])
    description = _('Read metadata from %s files')%'PDF'

    def get_metadata(self, stream, ftype):
        from calibre.ebooks.metadata.pdf import get_metadata, get_quick_metadata
        if self.quick:
            return get_quick_metadata(stream)
        return get_metadata(stream)

class PMLMetadataReader(MetadataReaderPlugin):

    name        = 'Read PML metadata'
    file_types  = set(['pml', 'pmlz'])
    description = _('Read metadata from %s files') % 'PML'
    author      = 'John Schember'

    def get_metadata(self, stream, ftype):
        from calibre.ebooks.metadata.pml import get_metadata
        return get_metadata(stream)

class RARMetadataReader(MetadataReaderPlugin):

    name = 'Read RAR metadata'
    file_types = set(['rar'])
    description = _('Read metadata from ebooks in RAR archives')

    def get_metadata(self, stream, ftype):
        from calibre.ebooks.metadata.rar import get_metadata
        return get_metadata(stream)

class RBMetadataReader(MetadataReaderPlugin):

    name        = 'Read RB metadata'
    file_types  = set(['rb'])
    description = _('Read metadata from %s files')%'RB'
    author      = 'Ashish Kulkarni'

    def get_metadata(self, stream, ftype):
        from calibre.ebooks.metadata.rb import get_metadata
        return get_metadata(stream)

class RTFMetadataReader(MetadataReaderPlugin):

    name        = 'Read RTF metadata'
    file_types  = set(['rtf'])
    description = _('Read metadata from %s files')%'RTF'

    def get_metadata(self, stream, ftype):
        from calibre.ebooks.metadata.rtf import get_metadata
        return get_metadata(stream)

class SNBMetadataReader(MetadataReaderPlugin):

    name        = 'Read SNB metadata'
    file_types  = set(['snb'])
    description = _('Read metadata from %s files') % 'SNB'
    author      = 'Li Fanxi'

    def get_metadata(self, stream, ftype):
        from calibre.ebooks.metadata.snb import get_metadata
        return get_metadata(stream)

class TOPAZMetadataReader(MetadataReaderPlugin):

    name        = 'Read Topaz metadata'
    file_types  = set(['tpz', 'azw1'])
    description = _('Read metadata from %s files')%'MOBI'

    def get_metadata(self, stream, ftype):
        from calibre.ebooks.metadata.topaz import get_metadata
        return get_metadata(stream)

class TXTMetadataReader(MetadataReaderPlugin):

    name        = 'Read TXT metadata'
    file_types  = set(['txt'])
    description = _('Read metadata from %s files') % 'TXT'
    author      = 'John Schember'

    def get_metadata(self, stream, ftype):
        from calibre.ebooks.metadata.txt import get_metadata
        return get_metadata(stream)

class TXTZMetadataReader(MetadataReaderPlugin):

    name        = 'Read TXTZ metadata'
    file_types  = set(['txtz'])
    description = _('Read metadata from %s files') % 'TXTZ'
    author      = 'John Schember'

    def get_metadata(self, stream, ftype):
        from calibre.ebooks.metadata.txtz import get_metadata
        return get_metadata(stream)

class ZipMetadataReader(MetadataReaderPlugin):

    name = 'Read ZIP metadata'
    file_types = set(['zip', 'oebzip'])
    description = _('Read metadata from ebooks in ZIP archives')

    def get_metadata(self, stream, ftype):
        from calibre.ebooks.metadata.zip import get_metadata
        return get_metadata(stream)
# }}}

# Metadata writer plugins {{{

class EPUBMetadataWriter(MetadataWriterPlugin):

    name = 'Set EPUB metadata'
    file_types = set(['epub'])
    description = _('Set metadata in %s files')%'EPUB'

    def set_metadata(self, stream, mi, type):
        from calibre.ebooks.metadata.epub import set_metadata
        set_metadata(stream, mi, apply_null=self.apply_null)

class LRFMetadataWriter(MetadataWriterPlugin):

    name = 'Set LRF metadata'
    file_types = set(['lrf'])
    description = _('Set metadata in %s files')%'LRF'

    def set_metadata(self, stream, mi, type):
        from calibre.ebooks.lrf.meta import set_metadata
        set_metadata(stream, mi)

class MOBIMetadataWriter(MetadataWriterPlugin):

    name        = 'Set MOBI metadata'
    file_types  = set(['mobi', 'prc', 'azw'])
    description = _('Set metadata in %s files')%'MOBI'
    author      = 'Marshall T. Vandegrift'

    def set_metadata(self, stream, mi, type):
        from calibre.ebooks.metadata.mobi import set_metadata
        set_metadata(stream, mi)

class PDBMetadataWriter(MetadataWriterPlugin):

    name        = 'Set PDB metadata'
    file_types  = set(['pdb'])
    description = _('Set metadata from %s files') % 'PDB'
    author      = 'John Schember'

    def set_metadata(self, stream, mi, type):
        from calibre.ebooks.metadata.pdb import set_metadata
        set_metadata(stream, mi)

class PDFMetadataWriter(MetadataWriterPlugin):

    name        = 'Set PDF metadata'
    file_types  = set(['pdf'])
    description = _('Set metadata in %s files') % 'PDF'
    author      = 'Kovid Goyal'

    def set_metadata(self, stream, mi, type):
        from calibre.ebooks.metadata.pdf import set_metadata
        set_metadata(stream, mi)

class RTFMetadataWriter(MetadataWriterPlugin):

    name = 'Set RTF metadata'
    file_types = set(['rtf'])
    description = _('Set metadata in %s files')%'RTF'

    def set_metadata(self, stream, mi, type):
        from calibre.ebooks.metadata.rtf import set_metadata
        set_metadata(stream, mi)

class TOPAZMetadataWriter(MetadataWriterPlugin):

    name        = 'Set TOPAZ metadata'
    file_types  = set(['tpz', 'azw1'])
    description = _('Set metadata in %s files')%'TOPAZ'
    author      = 'Greg Riker'

    def set_metadata(self, stream, mi, type):
        from calibre.ebooks.metadata.topaz import set_metadata
        set_metadata(stream, mi)

class TXTZMetadataWriter(MetadataWriterPlugin):

    name        = 'Set TXTZ metadata'
    file_types  = set(['txtz'])
    description = _('Set metadata from %s files') % 'TXTZ'
    author      = 'John Schember'

    def set_metadata(self, stream, mi, type):
        from calibre.ebooks.metadata.txtz import set_metadata
        set_metadata(stream, mi)

# }}}

from calibre.ebooks.comic.input import ComicInput
from calibre.ebooks.epub.input import EPUBInput
from calibre.ebooks.fb2.input import FB2Input
from calibre.ebooks.html.input import HTMLInput
from calibre.ebooks.lit.input import LITInput
from calibre.ebooks.mobi.input import MOBIInput
from calibre.ebooks.odt.input import ODTInput
from calibre.ebooks.pdb.input import PDBInput
from calibre.ebooks.pdf.input import PDFInput
from calibre.ebooks.pml.input import PMLInput
from calibre.ebooks.rb.input import RBInput
from calibre.web.feeds.input import RecipeInput
from calibre.ebooks.rtf.input import RTFInput
from calibre.ebooks.tcr.input import TCRInput
from calibre.ebooks.txt.input import TXTInput
from calibre.ebooks.lrf.input import LRFInput
from calibre.ebooks.chm.input import CHMInput
from calibre.ebooks.snb.input import SNBInput

from calibre.ebooks.epub.output import EPUBOutput
from calibre.ebooks.fb2.output import FB2Output
from calibre.ebooks.lit.output import LITOutput
from calibre.ebooks.lrf.output import LRFOutput
from calibre.ebooks.mobi.output import MOBIOutput
from calibre.ebooks.oeb.output import OEBOutput
from calibre.ebooks.pdb.output import PDBOutput
from calibre.ebooks.pdf.output import PDFOutput
from calibre.ebooks.pml.output import PMLOutput
from calibre.ebooks.rb.output import RBOutput
from calibre.ebooks.rtf.output import RTFOutput
from calibre.ebooks.tcr.output import TCROutput
from calibre.ebooks.txt.output import TXTOutput
from calibre.ebooks.txt.output import TXTZOutput
from calibre.ebooks.html.output import HTMLOutput
from calibre.ebooks.snb.output import SNBOutput

from calibre.customize.profiles import input_profiles, output_profiles

from calibre.devices.apple.driver import ITUNES
from calibre.devices.hanlin.driver import HANLINV3, HANLINV5, BOOX, SPECTRA
from calibre.devices.blackberry.driver import BLACKBERRY
from calibre.devices.cybook.driver import CYBOOK, ORIZON
from calibre.devices.eb600.driver import EB600, COOL_ER, SHINEBOOK, \
                POCKETBOOK360, GER2, ITALICA, ECLICTO, DBOOK, INVESBOOK, \
                BOOQ, ELONEX, POCKETBOOK301, MENTOR, POCKETBOOK602, \
                POCKETBOOK701
from calibre.devices.iliad.driver import ILIAD
from calibre.devices.irexdr.driver import IREXDR1000, IREXDR800
from calibre.devices.jetbook.driver import JETBOOK, MIBUK, JETBOOK_MINI
from calibre.devices.kindle.driver import KINDLE, KINDLE2, KINDLE_DX
from calibre.devices.nook.driver import NOOK, NOOK_COLOR
from calibre.devices.prs505.driver import PRS505
from calibre.devices.android.driver import ANDROID, S60
from calibre.devices.nokia.driver import N770, N810, E71X, E52
from calibre.devices.eslick.driver import ESLICK, EBK52
from calibre.devices.nuut2.driver import NUUT2
from calibre.devices.iriver.driver import IRIVER_STORY
from calibre.devices.binatone.driver import README
from calibre.devices.hanvon.driver import N516, EB511, ALEX, AZBOOKA, THEBOOK
from calibre.devices.edge.driver import EDGE
from calibre.devices.teclast.driver import TECLAST_K3, NEWSMY, IPAPYRUS, \
        SOVOS, PICO, SUNSTECH_EB700, ARCHOS7O, STASH
from calibre.devices.sne.driver import SNE
from calibre.devices.misc import PALMPRE, AVANT, SWEEX, PDNOVEL, \
        GEMEI, VELOCITYMICRO, PDNOVEL_KOBO, LUMIREAD, ALURATEK_COLOR, \
        TREKSTOR, EEEREADER, NEXTBOOK
from calibre.devices.folder_device.driver import FOLDER_DEVICE_FOR_CONFIG
from calibre.devices.kobo.driver import KOBO
from calibre.devices.bambook.driver import BAMBOOK

from calibre.ebooks.metadata.fetch import KentDistrictLibrary
from calibre.ebooks.metadata.douban import DoubanBooks
from calibre.ebooks.metadata.isbndb import ISBNDB
from calibre.ebooks.metadata.google_books import GoogleBooks
from calibre.ebooks.metadata.nicebooks import NiceBooks, NiceBooksCovers
from calibre.ebooks.metadata.amazon import Amazon, AmazonSocial
from calibre.ebooks.metadata.fictionwise import Fictionwise
from calibre.ebooks.metadata.covers import OpenLibraryCovers, \
        AmazonCovers, DoubanCovers
from calibre.library.catalog import CSV_XML, EPUB_MOBI, BIBTEX
from calibre.ebooks.epub.fix.unmanifested import Unmanifested
from calibre.ebooks.epub.fix.epubcheck import Epubcheck

<<<<<<< HEAD
plugins = [HTML2ZIP, PML2PMLZ, ArchiveExtract, GoogleBooks, ISBNDB, Amazon, AmazonSocial,
        KentDistrictLibrary, DoubanBooks, NiceBooks, Fictionwise, CSV_XML, EPUB_MOBI, BIBTEX, Unmanifested,
        Epubcheck, OpenLibraryCovers, LibraryThingCovers, DoubanCovers,
=======
plugins = [HTML2ZIP, PML2PMLZ, TXT2TXTZ, ArchiveExtract, GoogleBooks, ISBNDB, Amazon,
        KentDistrictLibrary, DoubanBooks, NiceBooks, CSV_XML, EPUB_MOBI, BIBTEX, Unmanifested,
        Epubcheck, OpenLibraryCovers, AmazonCovers, DoubanCovers,
>>>>>>> cbaa443e
        NiceBooksCovers]
plugins += [
    ComicInput,
    EPUBInput,
    FB2Input,
    HTMLInput,
    LITInput,
    MOBIInput,
    ODTInput,
    PDBInput,
    PDFInput,
    PMLInput,
    RBInput,
    RecipeInput,
    RTFInput,
    TCRInput,
    TXTInput,
    LRFInput,
    CHMInput,
    SNBInput,
]
plugins += [
    EPUBOutput,
    FB2Output,
    LITOutput,
    LRFOutput,
    MOBIOutput,
    OEBOutput,
    PDBOutput,
    PDFOutput,
    PMLOutput,
    RBOutput,
    RTFOutput,
    TCROutput,
    TXTOutput,
    TXTZOutput,
    HTMLOutput,
    SNBOutput,
]
# Order here matters. The first matched device is the one used.
plugins += [
    HANLINV3,
    HANLINV5,
    BLACKBERRY,
    CYBOOK,
    ORIZON,
    ILIAD,
    IREXDR1000,
    IREXDR800,
    JETBOOK,
    JETBOOK_MINI,
    MIBUK,
    SHINEBOOK,
    POCKETBOOK360, POCKETBOOK301, POCKETBOOK602, POCKETBOOK701,
    KINDLE,
    KINDLE2,
    KINDLE_DX,
    NOOK,
    NOOK_COLOR,
    PRS505,
    ANDROID,
    S60,
    N770,
    E71X,
    E52,
    N810,
    COOL_ER,
    ESLICK,
    EBK52,
    NUUT2,
    IRIVER_STORY,
    GER2,
    ITALICA,
    ECLICTO,
    DBOOK,
    INVESBOOK,
    BOOX,
    BOOQ,
    EB600,
    README,
    N516,
    THEBOOK,
    EB511,
    ELONEX,
    TECLAST_K3,
    NEWSMY,
    PICO, SUNSTECH_EB700, ARCHOS7O, SOVOS, STASH,
    IPAPYRUS,
    EDGE,
    SNE,
    ALEX,
    PALMPRE,
    KOBO,
    AZBOOKA,
    FOLDER_DEVICE_FOR_CONFIG,
    AVANT,
    MENTOR,
    SWEEX,
    PDNOVEL,
    SPECTRA,
    GEMEI,
    VELOCITYMICRO,
    PDNOVEL_KOBO,
    LUMIREAD,
    ALURATEK_COLOR,
    BAMBOOK,
    TREKSTOR,
    EEEREADER,
    NEXTBOOK,
    ITUNES,
]
plugins += [x for x in list(locals().values()) if isinstance(x, type) and \
                                        x.__name__.endswith('MetadataReader')]
plugins += [x for x in list(locals().values()) if isinstance(x, type) and \
                                        x.__name__.endswith('MetadataWriter')]
plugins += input_profiles + output_profiles

# Interface Actions {{{

class ActionAdd(InterfaceActionBase):
    name = 'Add Books'
    actual_plugin = 'calibre.gui2.actions.add:AddAction'

class ActionFetchAnnotations(InterfaceActionBase):
    name = 'Fetch Annotations'
    actual_plugin = 'calibre.gui2.actions.annotate:FetchAnnotationsAction'

class ActionGenerateCatalog(InterfaceActionBase):
    name = 'Generate Catalog'
    actual_plugin = 'calibre.gui2.actions.catalog:GenerateCatalogAction'

class ActionConvert(InterfaceActionBase):
    name = 'Convert Books'
    actual_plugin = 'calibre.gui2.actions.convert:ConvertAction'

class ActionDelete(InterfaceActionBase):
    name = 'Remove Books'
    actual_plugin = 'calibre.gui2.actions.delete:DeleteAction'

class ActionEditMetadata(InterfaceActionBase):
    name = 'Edit Metadata'
    actual_plugin = 'calibre.gui2.actions.edit_metadata:EditMetadataAction'

class ActionView(InterfaceActionBase):
    name = 'View'
    actual_plugin = 'calibre.gui2.actions.view:ViewAction'

class ActionFetchNews(InterfaceActionBase):
    name = 'Fetch News'
    actual_plugin = 'calibre.gui2.actions.fetch_news:FetchNewsAction'

class ActionSaveToDisk(InterfaceActionBase):
    name = 'Save To Disk'
    actual_plugin = 'calibre.gui2.actions.save_to_disk:SaveToDiskAction'

class ActionShowBookDetails(InterfaceActionBase):
    name = 'Show Book Details'
    actual_plugin = 'calibre.gui2.actions.show_book_details:ShowBookDetailsAction'

class ActionRestart(InterfaceActionBase):
    name = 'Restart'
    actual_plugin = 'calibre.gui2.actions.restart:RestartAction'

class ActionOpenFolder(InterfaceActionBase):
    name = 'Open Folder'
    actual_plugin = 'calibre.gui2.actions.open:OpenFolderAction'

class ActionSendToDevice(InterfaceActionBase):
    name = 'Send To Device'
    actual_plugin = 'calibre.gui2.actions.device:SendToDeviceAction'

class ActionConnectShare(InterfaceActionBase):
    name = 'Connect Share'
    actual_plugin = 'calibre.gui2.actions.device:ConnectShareAction'

class ActionHelp(InterfaceActionBase):
    name = 'Help'
    actual_plugin = 'calibre.gui2.actions.help:HelpAction'

class ActionPreferences(InterfaceActionBase):
    name = 'Preferences'
    actual_plugin = 'calibre.gui2.actions.preferences:PreferencesAction'

class ActionSimilarBooks(InterfaceActionBase):
    name = 'Similar Books'
    actual_plugin = 'calibre.gui2.actions.similar_books:SimilarBooksAction'

class ActionChooseLibrary(InterfaceActionBase):
    name = 'Choose Library'
    actual_plugin = 'calibre.gui2.actions.choose_library:ChooseLibraryAction'

class ActionAddToLibrary(InterfaceActionBase):
    name = 'Add To Library'
    actual_plugin = 'calibre.gui2.actions.add_to_library:AddToLibraryAction'

class ActionEditCollections(InterfaceActionBase):
    name = 'Edit Collections'
    actual_plugin = 'calibre.gui2.actions.edit_collections:EditCollectionsAction'

class ActionCopyToLibrary(InterfaceActionBase):
    name = 'Copy To Library'
    actual_plugin = 'calibre.gui2.actions.copy_to_library:CopyToLibraryAction'

class ActionTweakEpub(InterfaceActionBase):
    name = 'Tweak ePub'
    actual_plugin = 'calibre.gui2.actions.tweak_epub:TweakEpubAction'

class ActionNextMatch(InterfaceActionBase):
    name = 'Next Match'
    actual_plugin = 'calibre.gui2.actions.next_match:NextMatchAction'

plugins += [ActionAdd, ActionFetchAnnotations, ActionGenerateCatalog,
        ActionConvert, ActionDelete, ActionEditMetadata, ActionView,
        ActionFetchNews, ActionSaveToDisk, ActionShowBookDetails,
        ActionRestart, ActionOpenFolder, ActionConnectShare,
        ActionSendToDevice, ActionHelp, ActionPreferences, ActionSimilarBooks,
        ActionAddToLibrary, ActionEditCollections, ActionChooseLibrary,
        ActionCopyToLibrary, ActionTweakEpub, ActionNextMatch]

# }}}

# Preferences Plugins {{{

class LookAndFeel(PreferencesPlugin):
    name = 'Look & Feel'
    icon = I('lookfeel.png')
    gui_name = _('Look and Feel')
    category = 'Interface'
    gui_category = _('Interface')
    category_order = 1
    name_order = 1
    config_widget = 'calibre.gui2.preferences.look_feel'
    description = _('Adjust the look and feel of the calibre interface'
            ' to suit your tastes')

class Behavior(PreferencesPlugin):
    name = 'Behavior'
    icon = I('config.png')
    gui_name = _('Behavior')
    category = 'Interface'
    gui_category = _('Interface')
    category_order = 1
    name_order = 2
    config_widget = 'calibre.gui2.preferences.behavior'
    description = _('Change the way calibre behaves')

class Columns(PreferencesPlugin):
    name = 'Custom Columns'
    icon = I('column.png')
    gui_name = _('Add your own columns')
    category = 'Interface'
    gui_category = _('Interface')
    category_order = 1
    name_order = 3
    config_widget = 'calibre.gui2.preferences.columns'
    description = _('Add/remove your own columns to the calibre book list')

class Toolbar(PreferencesPlugin):
    name = 'Toolbar'
    icon = I('wizard.png')
    gui_name = _('Customize the toolbar')
    category = 'Interface'
    gui_category = _('Interface')
    category_order = 1
    name_order = 4
    config_widget = 'calibre.gui2.preferences.toolbar'
    description = _('Customize the toolbars and context menus, changing which'
            ' actions are available in each')

class Search(PreferencesPlugin):
    name = 'Search'
    icon = I('search.png')
    gui_name = _('Customize searching')
    category = 'Interface'
    gui_category = _('Interface')
    category_order = 1
    name_order = 5
    config_widget = 'calibre.gui2.preferences.search'
    description = _('Customize the way searching for books works in calibre')

class InputOptions(PreferencesPlugin):
    name = 'Input Options'
    icon = I('arrow-down.png')
    gui_name = _('Input Options')
    category = 'Conversion'
    gui_category = _('Conversion')
    category_order = 2
    name_order = 1
    config_widget = 'calibre.gui2.preferences.conversion:InputOptions'
    description = _('Set conversion options specific to each input format')

class CommonOptions(PreferencesPlugin):
    name = 'Common Options'
    icon = I('convert.png')
    gui_name = _('Common Options')
    category = 'Conversion'
    gui_category = _('Conversion')
    category_order = 2
    name_order = 2
    config_widget = 'calibre.gui2.preferences.conversion:CommonOptions'
    description = _('Set conversion options common to all formats')

class OutputOptions(PreferencesPlugin):
    name = 'Output Options'
    icon = I('arrow-up.png')
    gui_name = _('Output Options')
    category = 'Conversion'
    gui_category = _('Conversion')
    category_order = 2
    name_order = 3
    config_widget = 'calibre.gui2.preferences.conversion:OutputOptions'
    description = _('Set conversion options specific to each output format')

class Adding(PreferencesPlugin):
    name = 'Adding'
    icon = I('add_book.png')
    gui_name = _('Adding books')
    category = 'Import/Export'
    gui_category = _('Import/Export')
    category_order = 3
    name_order = 1
    config_widget = 'calibre.gui2.preferences.adding'
    description = _('Control how calibre reads metadata from files when '
            'adding books')

class Saving(PreferencesPlugin):
    name = 'Saving'
    icon = I('save.png')
    gui_name = _('Saving books to disk')
    category = 'Import/Export'
    gui_category = _('Import/Export')
    category_order = 3
    name_order = 2
    config_widget = 'calibre.gui2.preferences.saving'
    description = _('Control how calibre exports files from its database '
            'to disk when using Save to disk')

class Sending(PreferencesPlugin):
    name = 'Sending'
    icon = I('sync.png')
    gui_name = _('Sending books to devices')
    category = 'Import/Export'
    gui_category = _('Import/Export')
    category_order = 3
    name_order = 3
    config_widget = 'calibre.gui2.preferences.sending'
    description = _('Control how calibre transfers files to your '
            'ebook reader')

class Plugboard(PreferencesPlugin):
    name = 'Plugboard'
    icon = I('plugboard.png')
    gui_name = _('Metadata plugboards')
    category = 'Import/Export'
    gui_category = _('Import/Export')
    category_order = 3
    name_order = 4
    config_widget = 'calibre.gui2.preferences.plugboard'
    description = _('Change metadata fields before saving/sending')

class TemplateFunctions(PreferencesPlugin):
    name = 'TemplateFunctions'
    icon = I('template_funcs.png')
    gui_name = _('Template Functions')
    category = 'Advanced'
    gui_category = _('Advanced')
    category_order = 5
    name_order = 4
    config_widget = 'calibre.gui2.preferences.template_functions'
    description = _('Create your own template functions')

class Email(PreferencesPlugin):
    name = 'Email'
    icon = I('mail.png')
    gui_name = _('Sharing books by email')
    category = 'Sharing'
    gui_category = _('Sharing')
    category_order = 4
    name_order = 1
    config_widget = 'calibre.gui2.preferences.emailp'
    description = _('Setup sharing of books via email. Can be used '
            'for automatic sending of downloaded news to your devices')

class Server(PreferencesPlugin):
    name = 'Server'
    icon = I('network-server.png')
    gui_name = _('Sharing over the net')
    category = 'Sharing'
    gui_category = _('Sharing')
    category_order = 4
    name_order = 2
    config_widget = 'calibre.gui2.preferences.server'
    description = _('Setup the calibre Content Server which will '
            'give you access to your calibre library from anywhere, '
            'on any device, over the internet')

class Plugins(PreferencesPlugin):
    name = 'Plugins'
    icon = I('plugins.png')
    gui_name = _('Plugins')
    category = 'Advanced'
    gui_category = _('Advanced')
    category_order = 5
    name_order = 1
    config_widget = 'calibre.gui2.preferences.plugins'
    description = _('Add/remove/customize various bits of calibre '
            'functionality')

class Tweaks(PreferencesPlugin):
    name = 'Tweaks'
    icon = I('drawer.png')
    gui_name = _('Tweaks')
    category = 'Advanced'
    gui_category = _('Advanced')
    category_order = 5
    name_order = 2
    config_widget = 'calibre.gui2.preferences.tweaks'
    description = _('Fine tune how calibre behaves in various contexts')

class Misc(PreferencesPlugin):
    name = 'Misc'
    icon = I('exec.png')
    gui_name = _('Miscellaneous')
    category = 'Advanced'
    gui_category = _('Advanced')
    category_order = 5
    name_order = 3
    config_widget = 'calibre.gui2.preferences.misc'
    description = _('Miscellaneous advanced configuration')

plugins += [LookAndFeel, Behavior, Columns, Toolbar, Search, InputOptions,
        CommonOptions, OutputOptions, Adding, Saving, Sending, Plugboard,
        Email, Server, Plugins, Tweaks, Misc, TemplateFunctions]

#}}}

# New metadata download plugins {{{
from calibre.ebooks.metadata.sources.google import GoogleBooks

plugins += [GoogleBooks]

# }}}<|MERGE_RESOLUTION|>--- conflicted
+++ resolved
@@ -588,20 +588,14 @@
 from calibre.ebooks.metadata.amazon import Amazon, AmazonSocial
 from calibre.ebooks.metadata.fictionwise import Fictionwise
 from calibre.ebooks.metadata.covers import OpenLibraryCovers, \
-        AmazonCovers, DoubanCovers
+        AmazonCovers, DoubanCovers, LibrarythingCovers
 from calibre.library.catalog import CSV_XML, EPUB_MOBI, BIBTEX
 from calibre.ebooks.epub.fix.unmanifested import Unmanifested
 from calibre.ebooks.epub.fix.epubcheck import Epubcheck
 
-<<<<<<< HEAD
-plugins = [HTML2ZIP, PML2PMLZ, ArchiveExtract, GoogleBooks, ISBNDB, Amazon, AmazonSocial,
-        KentDistrictLibrary, DoubanBooks, NiceBooks, Fictionwise, CSV_XML, EPUB_MOBI, BIBTEX, Unmanifested,
-        Epubcheck, OpenLibraryCovers, LibraryThingCovers, DoubanCovers,
-=======
-plugins = [HTML2ZIP, PML2PMLZ, TXT2TXTZ, ArchiveExtract, GoogleBooks, ISBNDB, Amazon,
+plugins = [HTML2ZIP, PML2PMLZ, TXT2TXTZ, ArchiveExtract, GoogleBooks, ISBNDB, Amazon, AmazonSocial,
         KentDistrictLibrary, DoubanBooks, NiceBooks, CSV_XML, EPUB_MOBI, BIBTEX, Unmanifested,
-        Epubcheck, OpenLibraryCovers, AmazonCovers, DoubanCovers,
->>>>>>> cbaa443e
+        Epubcheck, OpenLibraryCovers, AmazonCovers, DoubanCovers, LibrarythingCovers,
         NiceBooksCovers]
 plugins += [
     ComicInput,
