import os.path
__license__   = 'GPL v3'
__copyright__ = '2008, Kovid Goyal <kovid at kovidgoyal.net>'

import textwrap
import os
import glob
from calibre.customize import FileTypePlugin, MetadataReaderPlugin, MetadataWriterPlugin
from calibre.constants import numeric_version

class HTML2ZIP(FileTypePlugin):
    name = 'HTML to ZIP'
    author = 'Kovid Goyal'
    description = textwrap.dedent(_('''\
Follow all local links in an HTML file and create a ZIP \
file containing all linked files. This plugin is run \
every time you add an HTML file to the library.\
'''))
    version = numeric_version
    file_types = set(['html', 'htm', 'xhtml', 'xhtm', 'shtm', 'shtml'])
    supported_platforms = ['windows', 'osx', 'linux']
    on_import = True

    def run(self, htmlfile):
        from calibre.ptempfile import TemporaryDirectory
        from calibre.gui2.convert.gui_conversion import gui_convert
        from calibre.customize.conversion import OptionRecommendation
        from calibre.ebooks.epub import initialize_container

        with TemporaryDirectory('_plugin_html2zip') as tdir:
            recs =[('debug_pipeline', tdir, OptionRecommendation.HIGH)]
            if self.site_customization and self.site_customization.strip():
                recs.append(['input_encoding', self.site_customization.strip(),
                    OptionRecommendation.HIGH])
            gui_convert(htmlfile, tdir, recs, abort_after_input_dump=True)
            of = self.temporary_file('_plugin_html2zip.zip')
            tdir = os.path.join(tdir, 'input')
            opf = glob.glob(os.path.join(tdir, '*.opf'))[0]
            ncx = glob.glob(os.path.join(tdir, '*.ncx'))
            if ncx:
                os.remove(ncx[0])
            epub = initialize_container(of.name, os.path.basename(opf))
            epub.add_dir(tdir)
            epub.close()

        return of.name

    def customization_help(self, gui=False):
        return _('Character encoding for the input HTML files. Common choices '
        'include: cp1252, latin1, iso-8859-1 and utf-8.')


class PML2PMLZ(FileTypePlugin):
    name = 'PML to PMLZ'
    author = 'John Schember'
<<<<<<< HEAD
    description = textwrap.dedent(_('''\
Create a PMLZ archive containing the PML file \
and all images in the directory pmlname_img or \
images. This plugin is run every time you add \
a PML file to the library. \
    '''))
=======
    description = _('Create a PMLZ archive containing the PML file '
        'and all images in the directory pmlname_img or images. '
        'This plugin is run every time you add '
        'a PML file to the library.')
>>>>>>> 90fb3e21
    version = numeric_version
    file_types = set(['pml'])
    supported_platforms = ['windows', 'osx', 'linux']
    on_import = True

    def run(self, pmlfile):
        import zipfile

        of = self.temporary_file('_plugin_pml2pmlz.pmlz')
        pmlz = zipfile.ZipFile(of.name, 'w')
        pmlz.write(pmlfile, os.path.basename(pmlfile))

        pml_img = os.path.basename(pmlfile)[0] + '_img'
        img_dir = pml_img if os.path.exists(pml_img) else 'images' if \
            os.path.exists('images') else ''
        if img_dir:
            for image in glob.glob(os.path.join(img_dir, '*.png')):
                pmlz.write(image, os.path.join('images', (os.path.basename(image))))
        pmlz.close()

        return of.name


class ComicMetadataReader(MetadataReaderPlugin):

    name = 'Read comic metadata'
    file_types = set(['cbr', 'cbz'])
    description = _('Extract cover from comic files')

    def get_metadata(self, stream, ftype):
        if ftype == 'cbr':
            from calibre.libunrar import extract_member as extract_first
            extract_first
        else:
            from calibre.libunzip import extract_member as extract_first
        from calibre.ebooks.metadata import MetaInformation
        ret = extract_first(stream)
        mi = MetaInformation(None, None)
        if ret is not None:
            path, data = ret
            ext = os.path.splitext(path)[1][1:]
            mi.cover_data = (ext.lower(), data)
        return mi

class EPUBMetadataReader(MetadataReaderPlugin):

    name        = 'Read EPUB metadata'
    file_types  = set(['epub'])
    description = _('Read metadata from %s files')%'EPUB'

    def get_metadata(self, stream, ftype):
        from calibre.ebooks.metadata.epub import get_metadata, get_quick_metadata
        if self.quick:
            return get_quick_metadata(stream)
        return get_metadata(stream)

class FB2MetadataReader(MetadataReaderPlugin):

    name        = 'Read FB2 metadata'
    file_types  = set(['fb2'])
    description = _('Read metadata from %s files')%'FB2'

    def get_metadata(self, stream, ftype):
        from calibre.ebooks.metadata.fb2 import get_metadata
        return get_metadata(stream)

class HTMLMetadataReader(MetadataReaderPlugin):

    name        = 'Read HTML metadata'
    file_types  = set(['html'])
    description = _('Read metadata from %s files')%'HTML'

    def get_metadata(self, stream, ftype):
        from calibre.ebooks.metadata.html import get_metadata
        return get_metadata(stream)

class IMPMetadataReader(MetadataReaderPlugin):

    name        = 'Read IMP metadata'
    file_types  = set(['imp'])
    description = _('Read metadata from %s files')%'IMP'
    author      = 'Ashish Kulkarni'

    def get_metadata(self, stream, ftype):
        from calibre.ebooks.metadata.imp import get_metadata
        return get_metadata(stream)

class LITMetadataReader(MetadataReaderPlugin):

    name        = 'Read LIT metadata'
    file_types  = set(['lit'])
    description = _('Read metadata from %s files')%'LIT'

    def get_metadata(self, stream, ftype):
        from calibre.ebooks.metadata.lit import get_metadata
        return get_metadata(stream)

class LRFMetadataReader(MetadataReaderPlugin):

    name        = 'Read LRF metadata'
    file_types  = set(['lrf'])
    description = _('Read metadata from %s files')%'LRF'

    def get_metadata(self, stream, ftype):
        from calibre.ebooks.lrf.meta import get_metadata
        return get_metadata(stream)

class LRXMetadataReader(MetadataReaderPlugin):

    name        = 'Read LRX metadata'
    file_types  = set(['lrx'])
    description = _('Read metadata from %s files')%'LRX'

    def get_metadata(self, stream, ftype):
        from calibre.ebooks.metadata.lrx import get_metadata
        return get_metadata(stream)

class MOBIMetadataReader(MetadataReaderPlugin):

    name        = 'Read MOBI metadata'
    file_types  = set(['mobi', 'prc', 'azw'])
    description = _('Read metadata from %s files')%'MOBI'

    def get_metadata(self, stream, ftype):
        from calibre.ebooks.mobi.reader import get_metadata
        return get_metadata(stream)

class ODTMetadataReader(MetadataReaderPlugin):

    name        = 'Read ODT metadata'
    file_types  = set(['odt'])
    description = _('Read metadata from %s files')%'ODT'

    def get_metadata(self, stream, ftype):
        from calibre.ebooks.metadata.odt import get_metadata
        return get_metadata(stream)

class OPFMetadataReader(MetadataReaderPlugin):

    name        = 'Read OPF metadata'
    file_types  = set(['opf'])
    description = _('Read metadata from %s files')%'OPF'

    def get_metadata(self, stream, ftype):
        from calibre.ebooks.metadata.opf2 import OPF
        from calibre.ebooks.metadata import MetaInformation
        return MetaInformation(OPF(stream, os.getcwd()))

class PDBMetadataReader(MetadataReaderPlugin):

    name        = 'Read PDB metadata'
    file_types  = set(['pdb'])
    description = _('Read metadata from %s files') % 'PDB'
    author      = 'John Schember'

    def get_metadata(self, stream, ftype):
        from calibre.ebooks.metadata.pdb import get_metadata
        return get_metadata(stream)

class PDFMetadataReader(MetadataReaderPlugin):

    name        = 'Read PDF metadata'
    file_types  = set(['pdf'])
    description = _('Read metadata from %s files')%'PDF'

    def get_metadata(self, stream, ftype):
        from calibre.ebooks.metadata.pdf import get_metadata, get_quick_metadata
        if self.quick:
            return get_quick_metadata(stream)
        return get_metadata(stream)

class PMLMetadataReader(MetadataReaderPlugin):

    name        = 'Read PML metadata'
    file_types  = set(['pml', 'pmlz'])
    description = _('Read metadata from %s files') % 'PML'
    author      = 'John Schember'

    def get_metadata(self, stream, ftype):
        from calibre.ebooks.metadata.pml import get_metadata
        return get_metadata(stream)

class RARMetadataReader(MetadataReaderPlugin):

    name = 'Read RAR metadata'
    file_types = set(['rar'])
    description = _('Read metadata from ebooks in RAR archives')

    def get_metadata(self, stream, ftype):
        from calibre.ebooks.metadata.rar import get_metadata
        return get_metadata(stream)

class RBMetadataReader(MetadataReaderPlugin):

    name        = 'Read RB metadata'
    file_types  = set(['rb'])
    description = _('Read metadata from %s files')%'RB'
    author      = 'Ashish Kulkarni'

    def get_metadata(self, stream, ftype):
        from calibre.ebooks.metadata.rb import get_metadata
        return get_metadata(stream)

class RTFMetadataReader(MetadataReaderPlugin):

    name        = 'Read RTF metadata'
    file_types  = set(['rtf'])
    description = _('Read metadata from %s files')%'RTF'

    def get_metadata(self, stream, ftype):
        from calibre.ebooks.metadata.rtf import get_metadata
        return get_metadata(stream)

class TOPAZMetadataReader(MetadataReaderPlugin):

    name        = 'Read Topaz metadata'
    file_types  = set(['tpz', 'azw1'])
    description = _('Read metadata from %s files')%'MOBI'

    def get_metadata(self, stream, ftype):
        from calibre.ebooks.metadata.topaz import get_metadata
        return get_metadata(stream)

class TXTMetadataReader(MetadataReaderPlugin):

    name        = 'Read TXT metadata'
    file_types  = set(['txt'])
    description = _('Read metadata from %s files') % 'TXT'
    author      = 'John Schember'

    def get_metadata(self, stream, ftype):
        from calibre.ebooks.metadata.txt import get_metadata
        return get_metadata(stream)

class ZipMetadataReader(MetadataReaderPlugin):

    name = 'Read ZIP metadata'
    file_types = set(['zip', 'oebzip'])
    description = _('Read metadata from ebooks in ZIP archives')

    def get_metadata(self, stream, ftype):
        from calibre.ebooks.metadata.zip import get_metadata
        return get_metadata(stream)


class EPUBMetadataWriter(MetadataWriterPlugin):

    name = 'Set EPUB metadata'
    file_types = set(['epub'])
    description = _('Set metadata in %s files')%'EPUB'

    def set_metadata(self, stream, mi, type):
        from calibre.ebooks.metadata.epub import set_metadata
        set_metadata(stream, mi)

class LRFMetadataWriter(MetadataWriterPlugin):

    name = 'Set LRF metadata'
    file_types = set(['lrf'])
    description = _('Set metadata in %s files')%'LRF'

    def set_metadata(self, stream, mi, type):
        from calibre.ebooks.lrf.meta import set_metadata
        set_metadata(stream, mi)

class MOBIMetadataWriter(MetadataWriterPlugin):

    name        = 'Set MOBI metadata'
    file_types  = set(['mobi', 'prc', 'azw'])
    description = _('Set metadata in %s files')%'MOBI'
    author      = 'Marshall T. Vandegrift'

    def set_metadata(self, stream, mi, type):
        from calibre.ebooks.metadata.mobi import set_metadata
        set_metadata(stream, mi)

class PDBMetadataWriter(MetadataWriterPlugin):

    name        = 'Set PDB metadata'
    file_types  = set(['pdb'])
    description = _('Set metadata from %s files') % 'PDB'
    author      = 'John Schember'

    def set_metadata(self, stream, mi, type):
        from calibre.ebooks.metadata.pdb import set_metadata
        set_metadata(stream, mi)

class PDFMetadataWriter(MetadataWriterPlugin):

    name        = 'Set PDF metadata'
    file_types  = set(['pdf'])
    description = _('Set metadata in %s files') % 'PDF'
    author      = 'Kovid Goyal'

    def set_metadata(self, stream, mi, type):
        from calibre.ebooks.metadata.pdf import set_metadata
        set_metadata(stream, mi)

class RTFMetadataWriter(MetadataWriterPlugin):

    name = 'Set RTF metadata'
    file_types = set(['rtf'])
    description = _('Set metadata in %s files')%'RTF'

    def set_metadata(self, stream, mi, type):
        from calibre.ebooks.metadata.rtf import set_metadata
        set_metadata(stream, mi)


from calibre.ebooks.comic.input import ComicInput
from calibre.ebooks.epub.input import EPUBInput
from calibre.ebooks.fb2.input import FB2Input
from calibre.ebooks.html.input import HTMLInput
from calibre.ebooks.lit.input import LITInput
from calibre.ebooks.mobi.input import MOBIInput
from calibre.ebooks.odt.input import ODTInput
from calibre.ebooks.pdb.input import PDBInput
from calibre.ebooks.pdf.input import PDFInput
from calibre.ebooks.pml.input import PMLInput
from calibre.ebooks.rb.input import RBInput
from calibre.web.feeds.input import RecipeInput
from calibre.ebooks.rtf.input import RTFInput
from calibre.ebooks.tcr.input import TCRInput
from calibre.ebooks.txt.input import TXTInput
from calibre.ebooks.lrf.input import LRFInput

from calibre.ebooks.epub.output import EPUBOutput
from calibre.ebooks.fb2.output import FB2Output
from calibre.ebooks.lit.output import LITOutput
from calibre.ebooks.lrf.output import LRFOutput
from calibre.ebooks.mobi.output import MOBIOutput
from calibre.ebooks.oeb.output import OEBOutput
from calibre.ebooks.pdb.output import PDBOutput
from calibre.ebooks.pdf.output import PDFOutput
from calibre.ebooks.pml.output import PMLOutput
from calibre.ebooks.rb.output import RBOutput
from calibre.ebooks.rtf.output import RTFOutput
from calibre.ebooks.tcr.output import TCROutput
from calibre.ebooks.txt.output import TXTOutput

from calibre.customize.profiles import input_profiles, output_profiles


from calibre.devices.bebook.driver import BEBOOK, BEBOOK_MINI
from calibre.devices.blackberry.driver import BLACKBERRY
from calibre.devices.cybookg3.driver import CYBOOKG3, CYBOOK_OPUS
from calibre.devices.eb600.driver import EB600, COOL_ER, SHINEBOOK, \
                POCKETBOOK360
from calibre.devices.iliad.driver import ILIAD
from calibre.devices.irexdr.driver import IREXDR1000
from calibre.devices.jetbook.driver import JETBOOK
from calibre.devices.kindle.driver import KINDLE, KINDLE2, KINDLE_DX
from calibre.devices.prs500.driver import PRS500
from calibre.devices.prs505.driver import PRS505
from calibre.devices.prs700.driver import PRS700
from calibre.devices.android.driver import ANDROID
from calibre.devices.eslick.driver import ESLICK
from calibre.devices.nuut2.driver import NUUT2
from calibre.devices.iriver.driver import IRIVER_STORY

from calibre.ebooks.metadata.fetch import GoogleBooks, ISBNDB, Amazon
plugins = [HTML2ZIP, PML2PMLZ, GoogleBooks, ISBNDB, Amazon]
plugins += [
    ComicInput,
    EPUBInput,
    FB2Input,
    HTMLInput,
    LITInput,
    MOBIInput,
    ODTInput,
    PDBInput,
    PDFInput,
    PMLInput,
    RBInput,
    RecipeInput,
    RTFInput,
    TCRInput,
    TXTInput,
    LRFInput,
]
plugins += [
    EPUBOutput,
    FB2Output,
    LITOutput,
    LRFOutput,
    MOBIOutput,
    OEBOutput,
    PDBOutput,
    PDFOutput,
    PMLOutput,
    RBOutput,
    RTFOutput,
    TCROutput,
    TXTOutput,
]
plugins += [
    BEBOOK,
    BEBOOK_MINI,
    BLACKBERRY,
    CYBOOKG3,
    EB600,
    ILIAD,
    IREXDR1000,
    JETBOOK,
    KINDLE,
    KINDLE2,
    KINDLE_DX,
    PRS505,
    PRS700,
    PRS500,
    ANDROID,
    CYBOOK_OPUS,
    COOL_ER,
    SHINEBOOK,
    ESLICK,
    NUUT2,
    IRIVER_STORY,
    POCKETBOOK360
]
plugins += [x for x in list(locals().values()) if isinstance(x, type) and \
                                        x.__name__.endswith('MetadataReader')]
plugins += [x for x in list(locals().values()) if isinstance(x, type) and \
                                        x.__name__.endswith('MetadataWriter')]
plugins += input_profiles + output_profiles<|MERGE_RESOLUTION|>--- conflicted
+++ resolved
@@ -53,19 +53,10 @@
 class PML2PMLZ(FileTypePlugin):
     name = 'PML to PMLZ'
     author = 'John Schember'
-<<<<<<< HEAD
-    description = textwrap.dedent(_('''\
-Create a PMLZ archive containing the PML file \
-and all images in the directory pmlname_img or \
-images. This plugin is run every time you add \
-a PML file to the library. \
-    '''))
-=======
     description = _('Create a PMLZ archive containing the PML file '
         'and all images in the directory pmlname_img or images. '
         'This plugin is run every time you add '
         'a PML file to the library.')
->>>>>>> 90fb3e21
     version = numeric_version
     file_types = set(['pml'])
     supported_platforms = ['windows', 'osx', 'linux']
