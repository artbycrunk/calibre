__license__   = 'GPL v3'
__copyright__ = '2008, Kovid Goyal <kovid at kovidgoyal.net>'
''' Post installation script for linux '''
import sys, os, shutil
from subprocess import check_call, call

from calibre import __version__, __appname__
<<<<<<< HEAD
=======
from calibre.customize.ui import device_plugins
>>>>>>> b0993c00

DEVICES = device_plugins()

DESTDIR = ''
if os.environ.has_key('DESTDIR'):
    DESTDIR = os.environ['DESTDIR']

entry_points = {
        'console_scripts': [ \
             'ebook-device       = calibre.devices.prs500.cli.main:main',
             'ebook-meta         = calibre.ebooks.metadata.cli:main',
             'ebook-convert      = calibre.ebooks.conversion.cli:main',
             'markdown-calibre   = calibre.ebooks.markdown.markdown:main',
             'web2disk           = calibre.web.fetch.simple:main',
             'feeds2disk         = calibre.web.feeds.main:main',
             'calibre-server     = calibre.library.server:main',
             'web2lrf            = calibre.ebooks.lrf.web.convert_from:main',
             'lrf2lrs            = calibre.ebooks.lrf.lrfparser:main',
             'lrs2lrf            = calibre.ebooks.lrf.lrs.convert_from:main',
             'isbndb             = calibre.ebooks.metadata.isbndb:main',
             'librarything       = calibre.ebooks.metadata.library_thing:main',
             'calibre-debug      = calibre.debug:main',
             'calibredb          = calibre.library.cli:main',
             'calibre-fontconfig = calibre.utils.fontconfig:main',
             'calibre-parallel   = calibre.parallel:main',
             'calibre-customize  = calibre.customize.ui:main',
             'pdfmanipulate      = calibre.ebooks.pdf.manipulate.cli:main',
             'fetch-ebook-metadata = calibre.ebooks.metadata.fetch:main',
             'calibre-smtp = calibre.utils.smtp:main',
        ],
        'gui_scripts'    : [
            __appname__+' = calibre.gui2.main:main',
            'lrfviewer    = calibre.gui2.lrf_renderer.main:main',
            'ebook-viewer = calibre.gui2.viewer.main:main',
                            ],
      }


def options(option_parser):
    parser = option_parser()
    options = parser.option_list
    for group in parser.option_groups:
        options += group.option_list
    opts = []
    for opt in options:
        opts.extend(opt._short_opts)
        opts.extend(opt._long_opts)
    return opts

def opts_and_words(name, op, words):
    opts  = '|'.join(options(op))
    words = '|'.join([w.replace("'", "\\'") for w in words])
    return ('_'+name+'()'+\
'''
{
    local cur opts
    local IFS=$'|\\t'
    COMPREPLY=()
    cur="${COMP_WORDS[COMP_CWORD]}"
    opts="%s"
    words="%s"

    case "${cur}" in
      -* )
         COMPREPLY=( $(compgen -W "${opts}" -- ${cur}) )
         COMPREPLY=( $( echo ${COMPREPLY[@]} | sed 's/ /\\\\ /g' | tr '\\n' '\\t' ) )
         return 0
         ;;
      *  )
         COMPREPLY=( $(compgen -W "${words}" -- ${cur}) )
         COMPREPLY=( $( echo ${COMPREPLY[@]} | sed 's/ /\\\\ /g' | tr '\\n' '\\t' ) )
         return 0
         ;;
    esac

}
complete -F _'''%(opts, words) + name + ' ' + name +"\n\n").encode('utf-8')


def opts_and_exts(name, op, exts):
    opts = ' '.join(options(op))
    exts.extend([i.upper() for i in exts])
    exts='|'.join(exts)
    return '_'+name+'()'+\
'''
{
    local cur prev opts
    COMPREPLY=()
    cur="${COMP_WORDS[COMP_CWORD]}"
    prev="${COMP_WORDS[COMP_CWORD-1]}"
    opts="%s"
    pics="@(jpg|jpeg|png|gif|bmp|JPG|JPEG|PNG|GIF|BMP)"

    case "${prev}" in
      --cover )
           _filedir "${pics}"
           return 0
           ;;
    esac

    case "${cur}" in
      --cover )
         _filedir "${pics}"
         return 0
         ;;
      -* )
         COMPREPLY=( $(compgen -W "${opts}" -- ${cur}) )
         return 0
         ;;
      *  )
        _filedir '@(%s)'
        return 0
        ;;
    esac

}
complete -o filenames -F _'''%(opts,exts) + name + ' ' + name +"\n\n"

use_destdir = False

def open_file(path, mode='wb'):
    if use_destdir:
        if os.path.isabs(path):
            path = path[1:]
        path = os.path.join(DESTDIR, path)
    if not os.path.exists(os.path.dirname(path)):
        os.makedirs(os.path.dirname(path))
    return open(path, mode)

def setup_completion(fatal_errors):
    try:
        print 'Setting up bash completion...',
        sys.stdout.flush()
        from calibre.ebooks.lrf.html.convert_from import option_parser as htmlop
        from calibre.ebooks.lrf.txt.convert_from import option_parser as txtop
        from calibre.ebooks.metadata.cli import option_parser as metaop, filetypes as meta_filetypes
        from calibre.ebooks.lrf.lrfparser import option_parser as lrf2lrsop
        from calibre.gui2.lrf_renderer.main import option_parser as lrfviewerop
        from calibre.ebooks.lrf.pdf.reflow import option_parser as pdfhtmlop
        from calibre.web.feeds.main import option_parser as feeds2disk
        from calibre.web.feeds.recipes import titles as feed_titles
        from calibre.ebooks.metadata.fetch import option_parser as fem_op
        from calibre.gui2.main import option_parser as guiop
        from calibre.utils.smtp import option_parser as smtp_op
        any_formats = ['epub', 'htm', 'html', 'xhtml', 'xhtm', 'rar', 'zip',
             'txt', 'lit', 'rtf', 'pdf', 'prc', 'mobi', 'fb2', 'odt']
        f = open_file('/etc/bash_completion.d/libprs500')
        f.close()
        os.remove(f.name)
        manifest = []
        f = open_file('/etc/bash_completion.d/calibre')
        manifest.append(f.name)

        f.write('# calibre Bash Shell Completion\n')
        f.write(opts_and_exts('html2lrf', htmlop,
                              ['htm', 'html', 'xhtml', 'xhtm', 'rar', 'zip', 'php']))
        f.write(opts_and_exts('txt2lrf', txtop, ['txt']))
        f.write(opts_and_exts('lit2lrf', htmlop, ['lit']))
        f.write(opts_and_exts('epub2lrf', htmlop, ['epub']))
        f.write(opts_and_exts('rtf2lrf', htmlop, ['rtf']))
        f.write(opts_and_exts('mobi2lrf', htmlop, ['mobi', 'prc']))
        f.write(opts_and_exts('fb22lrf', htmlop, ['fb2']))
        f.write(opts_and_exts('pdf2lrf', htmlop, ['pdf']))
        f.write(opts_and_exts('any2lrf', htmlop, any_formats))
        f.write(opts_and_exts('calibre', guiop, any_formats))
        f.write(opts_and_exts('lrf2lrs', lrf2lrsop, ['lrf']))
        f.write(opts_and_exts('ebook-meta', metaop, list(meta_filetypes())))
        f.write(opts_and_exts('lrfviewer', lrfviewerop, ['lrf']))
        f.write(opts_and_exts('pdfrelow', pdfhtmlop, ['pdf']))
        f.write(opts_and_words('feeds2disk', feeds2disk, feed_titles))
        f.write(opts_and_words('fetch-ebook-metadata', fem_op, []))
        f.write(opts_and_words('calibre-smtp', smtp_op, []))
        f.write('''
_prs500_ls()
{
  local pattern search listing prefix
  pattern="$1"
  search="$1"
  if [[ -n "{$pattern}" ]]; then
    if [[ "${pattern:(-1)}" == "/" ]]; then
      pattern=""
    else
      pattern="$(basename ${pattern} 2> /dev/null)"
      search="$(dirname ${search} 2> /dev/null)"
    fi
  fi

  if [[  "x${search}" == "x" || "x${search}" == "x." ]]; then
    search="/"
  fi

  listing="$(prs500 ls ${search} 2>/dev/null)"

  prefix="${search}"
  if [[ "x${prefix:(-1)}" != "x/" ]]; then
    prefix="${prefix}/"
  fi

  echo $(compgen -P "${prefix}" -W "${listing}" "${pattern}")
}

_prs500()
{
  local cur prev
  cur="${COMP_WORDS[COMP_CWORD]}"
  prev="${COMP_WORDS[COMP_CWORD-1]}"
  COMPREPLY=()
  case "${prev}" in
    ls|rm|mkdir|touch|cat )
        COMPREPLY=( $(_prs500_ls "${cur}") )
        return 0
        ;;
    cp )
        if [[ ${cur} == prs500:* ]]; then
          COMPREPLY=( $(_prs500_ls "${cur:7}") )
          return 0
        else
          _filedir
          return 0
        fi
        ;;
    prs500 )
        COMPREPLY=( $(compgen -W "cp ls rm mkdir touch cat info books df" "${cur}") )
        return 0
        ;;
    * )
        if [[ ${cur} == prs500:* ]]; then
          COMPREPLY=( $(_prs500_ls "${cur:7}") )
          return 0
        else
          if [[ ${prev} == prs500:* ]]; then
            _filedir
            return 0
          else
            COMPREPLY=( $(compgen -W "prs500:" "${cur}") )
            return 0
          fi
          return 0
        fi
       ;;
  esac
}
complete -o nospace  -F _prs500 prs500

''')
        f.close()
        print 'done'
    except TypeError, err:
        if 'resolve_entities' in str(err):
            print 'You need python-lxml >= 2.0.5 for calibre'
            sys.exit(1)
        raise
    except:
        if fatal_errors:
            raise
        print 'failed'
        import traceback
        traceback.print_exc()
    return manifest

def setup_udev_rules(group_file, reload, fatal_errors):
    print 'Trying to setup udev rules...'
    manifest = []
    sys.stdout.flush()
    groups = open(group_file, 'rb').read()
    group = 'plugdev' if 'plugdev' in groups else 'usb'
    udev = open_file('/etc/udev/rules.d/95-calibre.rules')
    manifest.append(udev.name)
    udev.write('''# Sony Reader PRS-500\n'''
               '''BUS=="usb", SYSFS{idProduct}=="029b", SYSFS{idVendor}=="054c", MODE="660", GROUP="%s"\n'''%(group,)
             )
    udev.close()
    fdi = open_file('/usr/share/hal/fdi/policy/20thirdparty/10-calibre.fdi')
    manifest.append(fdi.name)
    fdi.write('<?xml version="1.0" encoding="UTF-8"?>\n\n<deviceinfo version="0.2">\n')
    for cls in DEVICES:
        fdi.write(\
'''
  <device>
      <match key="usb_device.vendor_id" int="%(vendor_id)s">
          <match key="usb_device.product_id" int="%(product_id)s">
              <match key="usb_device.device_revision_bcd" int="%(bcd)s">
                  <merge key="calibre.deviceclass" type="string">%(cls)s</merge>
              </match>
          </match>
      </match>
  </device>
'''%dict(cls=cls.__class__.__name__, vendor_id=cls.VENDOR_ID, product_id=cls.PRODUCT_ID,
         prog=__appname__, bcd=cls.BCD))
        fdi.write('\n'+cls.get_fdi())
    fdi.write('\n</deviceinfo>\n')
    fdi.close()
    if reload:
        called = False
        for hal in ('hald', 'hal', 'haldaemon'):
            hal = os.path.join('/etc/init.d', hal)
            if os.access(hal, os.X_OK):
                call((hal, 'restart'))
                called = True
                break
        if not called and os.access('/etc/rc.d/rc.hald', os.X_OK):
            call(('/etc/rc.d/rc.hald', 'restart'))

        try:
            check_call('udevadm control --reload_rules', shell=True)
        except:
            try:
                check_call('udevcontrol reload_rules', shell=True)
            except:
                try:
                    check_call('/etc/init.d/udev reload', shell=True)
                except:
                    if fatal_errors:
                        raise Exception("Couldn't reload udev, you may have to reboot")
                    print >>sys.stderr, "Couldn't reload udev, you may have to reboot"
    return manifest

def option_parser():
    from optparse import OptionParser
    parser = OptionParser()
    parser.add_option('--use-destdir', action='store_true', default=False, dest='destdir',
                      help='If set, respect the environment variable DESTDIR when installing files')
    parser.add_option('--do-not-reload-udev-hal', action='store_true', dest='dont_reload', default=False,
                      help='If set, do not try to reload udev rules and HAL FDI files')
    parser.add_option('--group-file', default='/etc/group', dest='group_file',
                      help='File from which to read group information. Default: %default')
    parser.add_option('--dont-check-root', action='store_true', default=False, dest='no_root',
                      help='If set, do not check if we are root.')
    parser.add_option('--make-errors-fatal', action='store_true', default=False,
                      dest='fatal_errors', help='If set die on errors.')
    parser.add_option('--save-manifest-to', default=None,
                      help='Save a manifest of all installed files to the specified location')
    return parser

def install_man_pages(fatal_errors, use_destdir=False):
    from calibre.utils.help2man import create_man_page
    prefix = os.environ.get('DESTDIR', '/') if use_destdir else '/'
    manpath = os.path.join(prefix, 'usr/share/man/man1')
    if not os.path.exists(manpath):
        os.makedirs(manpath)
    print 'Installing MAN pages...'
    manifest = []
    for src in entry_points['console_scripts']:
        prog, right = src.split('=')
        prog = prog.strip()
        module = __import__(right.split(':')[0].strip(), fromlist=['a'])
        parser = getattr(module, 'option_parser', None)
        if parser is None:
            continue
        parser = parser()
        raw = create_man_page(prog, parser)
        manfile = os.path.join(manpath, prog+'.1'+__appname__+'.bz2')
        print '\tInstalling MAN page for', prog
        open(manfile, 'wb').write(raw)
        manifest.append(manfile)
    return manifest

def post_install():
    parser = option_parser()
    opts = parser.parse_args()[0]

    global use_destdir
    use_destdir = opts.destdir
    manifest = []
    setup_desktop_integration(opts.fatal_errors)
    if opts.no_root or os.geteuid() == 0:
        manifest += install_man_pages(opts.fatal_errors, use_destdir)
        manifest += setup_udev_rules(opts.group_file, not opts.dont_reload, opts.fatal_errors)
        manifest += setup_completion(opts.fatal_errors)
    else:
        print "Skipping udev, completion, and man-page install for non-root user."

    try:
        from PyQt4 import Qt
        if Qt.PYQT_VERSION < int('0x40402', 16):
            print 'WARNING: You need PyQt >= 4.4.2 for the GUI. You have', Qt.PYQT_VERSION_STR, '\nYou may experience crashes or other strange behavior.'
    except ImportError:
        print 'WARNING: You do not have PyQt4 installed. The GUI will not work.'

    if opts.save_manifest_to:
        open(opts.save_manifest_to, 'wb').write('\n'.join(manifest)+'\n')

    from calibre.utils.config import config_dir
    if os.path.exists(config_dir):
        os.chdir(config_dir)
        for f in os.listdir('.'):
            if os.stat(f).st_uid == 0:
                os.unlink(f)

def binary_install():
    manifest = os.path.join(getattr(sys, 'frozen_path'), 'manifest')
    exes = [x.strip() for x in open(manifest).readlines()]
    print 'Creating symlinks...'
    for exe in exes:
        dest = os.path.join('/usr', 'bin', exe)
        if os.path.exists(dest):
            os.remove(dest)
        os.symlink(os.path.join(getattr(sys, 'frozen_path'), exe), dest)
    post_install()
    return 0

VIEWER = '''\
[Desktop Entry]
Version=%s
Type=Application
Name=LRF Viewer
GenericName=Viewer for LRF files
Comment=Viewer for LRF files (SONY ebook format files)
TryExec=lrfviewer
Exec=lrfviewer %%F
Icon=calibre-viewer
MimeType=application/x-sony-bbeb;
Categories=Graphics;Viewer;
'''%(__version__,)

EVIEWER = '''\
[Desktop Entry]
Version=%s
Type=Application
Name=E-book Viewer
GenericName=Viewer for E-books
Comment=Viewer for E-books
TryExec=ebook-viewer
Exec=ebook-viewer %%F
Icon=calibre-viewer
MimeType=application/epub+zip;
Categories=Graphics;Viewer;
'''%(__version__,)


GUI = '''\
[Desktop Entry]
Version=%s
Type=Application
Name=calibre
GenericName=E-book library management
Comment=E-book library management
TryExec=calibre
Exec=calibre
Icon=calibre-gui
Categories=Office;
'''%(__version__,)

MIME = '''\
<?xml version="1.0"?>
<mime-info xmlns='http://www.freedesktop.org/standards/shared-mime-info'>
    <mime-type type="application/x-sony-bbeb">
        <comment>SONY E-book compiled format</comment>
        <glob pattern="*.lrf"/>
    </mime-type>
    <mime-type type="application/epub+zip">
        <comment>EPUB ebook format</comment>
        <glob pattern="*.epub"/>
    </mime-type>
    <mime-type type="text/lrs">
        <comment>SONY E-book source format</comment>
        <glob pattern="*.lrs"/>
    </mime-type>
</mime-info>
'''

def render_svg(image, dest):
    from PyQt4.QtGui import QPainter, QImage
    from PyQt4.QtSvg import QSvgRenderer
    svg = QSvgRenderer(image.readAll())
    painter = QPainter()
    image = QImage(128,128,QImage.Format_ARGB32_Premultiplied)
    painter.begin(image)
    painter.setRenderHints(QPainter.Antialiasing|QPainter.TextAntialiasing|QPainter.SmoothPixmapTransform|QPainter.HighQualityAntialiasing)
    painter.setCompositionMode(QPainter.CompositionMode_SourceOver)
    svg.render(painter)
    painter.end()
    image.save(dest)

def setup_desktop_integration(fatal_errors):
    try:
        from PyQt4.QtCore import QFile
        from calibre.gui2 import images_rc # Load images
        from tempfile import mkdtemp

        print 'Setting up desktop integration...'


        tdir = mkdtemp()
        cwd = os.getcwdu()
        try:
            os.chdir(tdir)
            render_svg(QFile(':/images/mimetypes/lrf.svg'), os.path.join(tdir, 'calibre-lrf.png'))
            check_call('xdg-icon-resource install --context mimetypes --size 128 calibre-lrf.png application-lrf', shell=True)
            check_call('xdg-icon-resource install --context mimetypes --size 128 calibre-lrf.png text-lrs', shell=True)
            QFile(':library').copy(os.path.join(tdir, 'calibre-gui.png'))
            check_call('xdg-icon-resource install --size 128 calibre-gui.png calibre-gui', shell=True)
            render_svg(QFile(':/images/viewer.svg'), os.path.join(tdir, 'calibre-viewer.png'))
            check_call('xdg-icon-resource install --size 128 calibre-viewer.png calibre-viewer', shell=True)

            f = open('calibre-lrfviewer.desktop', 'wb')
            f.write(VIEWER)
            f.close()
            f = open('calibre-ebook-viewer.desktop', 'wb')
            f.write(EVIEWER)
            f.close()
            f = open('calibre-gui.desktop', 'wb')
            f.write(GUI)
            f.close()
            check_call('xdg-desktop-menu install ./calibre-gui.desktop ./calibre-lrfviewer.desktop', shell=True)
            f = open('calibre-mimetypes', 'wb')
            f.write(MIME)
            f.close()
            check_call('xdg-mime install calibre-mimetypes', shell=True)
        finally:
            os.chdir(cwd)
            shutil.rmtree(tdir)
    except Exception, err:
        if fatal_errors:
            raise
        print >>sys.stderr, 'Could not setup desktop integration. Error:'
        print err

main = post_install
if __name__ == '__main__':
    post_install()
<|MERGE_RESOLUTION|>--- conflicted
+++ resolved
@@ -5,10 +5,7 @@
 from subprocess import check_call, call
 
 from calibre import __version__, __appname__
-<<<<<<< HEAD
-=======
 from calibre.customize.ui import device_plugins
->>>>>>> b0993c00
 
 DEVICES = device_plugins()
 
