--- conflicted
+++ resolved
@@ -142,11 +142,6 @@
     PAGE_BREAK_PAT = re.compile(r'(<[/]{0,1}mbp:pagebreak\s*[/]{0,1}>)+', re.IGNORECASE)
     IMAGE_ATTRS = ('lowrecindex', 'recindex', 'hirecindex')
     
-<<<<<<< HEAD
-    def __init__(self, filename_or_stream, verbose=False):
-        self.verbose = verbose
-        self.embedded_mi = None
-=======
     def __init__(self, filename_or_stream, log, user_encoding=None, debug=None):
         self.log = log
         self.debug = debug
@@ -165,7 +160,6 @@
                 }
                 '''
         self.tag_css_rules = []
->>>>>>> eebecb00
         
         if hasattr(filename_or_stream, 'read'):
             stream = filename_or_stream
@@ -255,18 +249,6 @@
             pass
         parse_cache[htmlfile] = root
         self.htmlfile = htmlfile
-        
-<<<<<<< HEAD
-        if self.book_header.exth is not None or self.embedded_mi is not None:
-            if self.verbose:
-                print 'Creating OPF...'
-            ncx = cStringIO.StringIO()
-            opf = self.create_opf(htmlfile, guide, root)
-            opf.render(open(os.path.splitext(htmlfile)[0]+'.opf', 'wb'), ncx)
-            ncx = ncx.getvalue()
-            if ncx:
-                open(os.path.splitext(htmlfile)[0]+'.ncx', 'wb').write(ncx)
-=======
         self.log.debug('Creating OPF...')
         ncx = cStringIO.StringIO()
         opf = self.create_opf(htmlfile, guide, root)
@@ -282,7 +264,6 @@
                 if isinstance(rule, unicode):
                     rule = rule.encode('utf-8')
                 s.write(rule+'\n\n')
->>>>>>> eebecb00
     
     def read_embedded_metadata(self, root, elem, guide):
         raw = '<package>'+html.tostring(elem, encoding='utf-8')+'</package>'
@@ -308,7 +289,6 @@
                                 elem.getparent().remove(elem)
                                 break
                     break
-        
     
     def cleanup_html(self):
         self.log.debug('Cleaning up HTML...')
@@ -402,22 +382,15 @@
     
     def create_opf(self, htmlfile, guide=None, root=None):
         mi = getattr(self.book_header.exth, 'mi', self.embedded_mi)
-<<<<<<< HEAD
-=======
         if mi is None:
             mi = MetaInformation(self.title, [_('Unknown')])
->>>>>>> eebecb00
         opf = OPFCreator(os.path.dirname(htmlfile), mi)
         if hasattr(self.book_header.exth, 'cover_offset'):
             opf.cover = 'images/%05d.jpg'%(self.book_header.exth.cover_offset+1)
         elif mi.cover is not None:
             opf.cover = mi.cover
-<<<<<<< HEAD
-        manifest = [(htmlfile, 'text/x-oeb1-document')]
-=======
         manifest = [(htmlfile, 'text/x-oeb1-document'), 
                     (os.path.abspath('styles.css'), 'text/css')]
->>>>>>> eebecb00
         bp = os.path.dirname(htmlfile)
         for i in getattr(self, 'image_names', []):
             manifest.append((os.path.join(bp, 'images/', i), 'image/jpeg'))
@@ -518,11 +491,7 @@
     
     def replace_page_breaks(self):
         self.processed_html = self.PAGE_BREAK_PAT.sub(
-<<<<<<< HEAD
-            '<div class="mbp_pagebreak" style="page-break-after: always; margin: 0; display: block" />',
-=======
             '<div class="mbp_pagebreak" />',
->>>>>>> eebecb00
             self.processed_html)
     
     def add_anchors(self):
@@ -605,43 +574,3 @@
         except:
             log.exception()
     return mi
-        
-<<<<<<< HEAD
-        
-def option_parser():
-    from calibre.utils.config import OptionParser
-    parser = OptionParser(usage=_('%prog [options] myebook.mobi'))
-    parser.add_option('-o', '--output-dir', default='.', 
-                      help=_('Output directory. Defaults to current directory.'))
-    parser.add_option('-v', '--verbose', default=False, action='store_true',
-                      help='Useful for debugging.')
-    return parser
-    
-
-def main(args=sys.argv):
-    parser = option_parser()
-    opts, args = parser.parse_args(args)
-    if len(args) != 2:
-        parser.print_help()
-        return 1
-    
-    mr = MobiReader(args[1], verbose=opts.verbose)
-    opts.output_dir = os.path.abspath(opts.output_dir)
-    mr.extract_content(opts.output_dir)
-    if opts.verbose:
-        oname = os.path.join(opts.output_dir, 'debug-raw.html')
-        dat = mr.mobi_html
-        if isinstance(dat, unicode):
-            dat = dat.encode('utf-8')
-        open(oname, 'wb').write(dat)
-        print _('Raw MOBI HTML saved in'), oname
-    
-    print _('OEB ebook created in'), opts.output_dir
-    
-    return 0
-
-if __name__ == '__main__':
-    sys.exit(main())
-=======
-        
->>>>>>> eebecb00
