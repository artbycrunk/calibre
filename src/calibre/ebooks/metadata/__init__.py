#!/usr/bin/env  python
__license__   = 'GPL v3'
__copyright__ = '2008, Kovid Goyal kovid@kovidgoyal.net'
__docformat__ = 'restructuredtext en'

"""
Provides abstraction for metadata reading.writing from a variety of ebook formats.
"""
import os, mimetypes, sys, re
from urllib import unquote, quote
from urlparse import urlparse


from calibre.constants import __version__ as VERSION
from calibre import relpath
from calibre.utils.config import OptionParser

def string_to_authors(raw):
    raw = raw.replace('&&', u'\uffff')
    authors = [a.strip().replace(u'\uffff', '&') for a in raw.split('&')]
    return authors

def authors_to_string(authors):
    if authors is not None:
        return ' & '.join([a.replace('&', '&&') for a in authors if a])
    else:
        return ''

def author_to_author_sort(author):
    tokens = author.split()
    tokens = tokens[-1:] + tokens[:-1]
    if len(tokens) > 1:
        tokens[0] += ','
    return ' '.join(tokens)

def authors_to_sort_string(authors):
    return ' & '.join(map(author_to_author_sort, authors))

_title_pat = re.compile('^(A|The|An)\s+', re.IGNORECASE)
def title_sort(title):
    match = _title_pat.search(title)
    if match:
        prep = match.group(1)
        title = title.replace(prep, '') + ', ' + prep
    return title.strip()


class Resource(object):
    '''
    Represents a resource (usually a file on the filesystem or a URL pointing
    to the web. Such resources are commonly referred to in OPF files.

    They have the interface:

    :member:`path`
    :member:`mime_type`
    :method:`href`

    '''

    def __init__(self, href_or_path, basedir=os.getcwd(), is_path=True):
        self._href = None
        self._basedir = basedir
        self.path = None
        self.fragment = ''
        try:
            self.mime_type = mimetypes.guess_type(href_or_path)[0]
        except:
            self.mime_type = None
        if self.mime_type is None:
            self.mime_type = 'application/octet-stream'
        if is_path:
            path = href_or_path
            if not os.path.isabs(path):
                path = os.path.abspath(os.path.join(basedir, path))
            if isinstance(path, str):
                path = path.decode(sys.getfilesystemencoding())
            self.path = path
        else:
            url = urlparse(href_or_path)
            if url[0] not in ('', 'file'):
                self._href = href_or_path
            else:
                pc = url[2]
                if isinstance(pc, unicode):
                    pc = pc.encode('utf-8')
                pc = unquote(pc).decode('utf-8')
                self.path = os.path.abspath(os.path.join(basedir, pc.replace('/', os.sep)))
                self.fragment = unquote(url[-1])


    def href(self, basedir=None):
        '''
        Return a URL pointing to this resource. If it is a file on the filesystem
        the URL is relative to `basedir`.

        `basedir`: If None, the basedir of this resource is used (see :method:`set_basedir`).
        If this resource has no basedir, then the current working directory is used as the basedir.
        '''
        if basedir is None:
            if self._basedir:
                basedir = self._basedir
            else:
                basedir = os.getcwd()
        if self.path is None:
            return self._href
        f = self.fragment.encode('utf-8') if isinstance(self.fragment, unicode) else self.fragment
        frag = '#'+quote(f) if self.fragment else ''
        if self.path == basedir:
            return ''+frag
        try:
            rpath = relpath(self.path, basedir)
        except OSError: # On windows path and basedir could be on different drives
            rpath = self.path
        if isinstance(rpath, unicode):
            rpath = rpath.encode('utf-8')
        return quote(rpath.replace(os.sep, '/'))+frag

    def set_basedir(self, path):
        self._basedir = path

    def basedir(self):
        return self._basedir

    def __repr__(self):
        return 'Resource(%s, %s)'%(repr(self.path), repr(self.href()))


class ResourceCollection(object):

    def __init__(self):
        self._resources = []

    def __iter__(self):
        for r in self._resources:
            yield r

    def __len__(self):
        return len(self._resources)

    def __getitem__(self, index):
        return self._resources[index]

    def __bool__(self):
        return len(self._resources) > 0

    def __str__(self):
        resources = map(repr, self)
        return '[%s]'%', '.join(resources)

    def __repr__(self):
        return str(self)

    def append(self, resource):
        if not isinstance(resource, Resource):
            raise ValueError('Can only append objects of type Resource')
        self._resources.append(resource)

    def remove(self, resource):
        self._resources.remove(resource)

    def replace(self, start, end, items):
        'Same as list[start:end] = items'
        self._resources[start:end] = items

    @staticmethod
    def from_directory_contents(top, topdown=True):
        collection = ResourceCollection()
        for spec in os.walk(top, topdown=topdown):
            path = os.path.abspath(os.path.join(spec[0], spec[1]))
            res = Resource.from_path(path)
            res.set_basedir(top)
            collection.append(res)
        return collection

    def set_basedir(self, path):
        for res in self:
            res.set_basedir(path)



class MetaInformation(object):
    '''Convenient encapsulation of book metadata'''

    @staticmethod
    def copy(mi):
        ans = MetaInformation(mi.title, mi.authors)
        for attr in ('author_sort', 'title_sort', 'comments', 'category',
                     'publisher', 'series', 'series_index', 'rating',
                     'isbn', 'tags', 'cover_data', 'application_id', 'guide',
                     'manifest', 'spine', 'toc', 'cover', 'language', 
                     'book_producer', 'timestamp'):
            if hasattr(mi, attr):
                setattr(ans, attr, getattr(mi, attr))

    def __init__(self, title, authors=[_('Unknown')]):
        '''
        @param title: title or ``_('Unknown')`` or a MetaInformation object
        @param authors: List of strings or []
        '''
        mi = None
        if hasattr(title, 'title') and hasattr(title, 'authors'):
            mi = title
            title = mi.title
            authors = mi.authors
        self.title = title
        self.author = authors # Needed for backward compatibility
        #: List of strings or []
        self.authors = authors
        self.tags = getattr(mi, 'tags', [])
        #: mi.cover_data = (ext, data)
        self.cover_data   = getattr(mi, 'cover_data', (None, None))

        for x in ('author_sort', 'title_sort', 'comments', 'category', 'publisher',
                  'series', 'series_index', 'rating', 'isbn', 'language',
                  'application_id', 'manifest', 'toc', 'spine', 'guide', 'cover',
                  'book_producer', 'timestamp'
                  ):
            setattr(self, x, getattr(mi, x, None))

    def smart_update(self, mi):
        '''
        Merge the information in C{mi} into self. In case of conflicts, the information
        in C{mi} takes precedence, unless the information in mi is NULL.
        '''
        if mi.title and mi.title != _('Unknown'):
            self.title = mi.title

        if mi.authors and mi.authors[0] != _('Unknown'):
            self.authors = mi.authors

        for attr in ('author_sort', 'title_sort', 'comments', 'category',
                     'publisher', 'series', 'series_index', 'rating',
<<<<<<< HEAD
                     'isbn', 'application_id', 'manifest', 'spine', 'toc',
                     'cover', 'language', 'guide', 'book_producer'):
            val = getattr(mi, attr, None)
            if val is not None:
                setattr(self, attr, val)

        if mi.tags:
            self.tags += mi.tags
=======
                     'isbn', 'application_id', 'manifest', 'spine', 'toc', 
                     'cover', 'language', 'guide', 'book_producer', 
                     'timestamp'):
            if hasattr(mi, attr):
                val = getattr(mi, attr)
                if val is not None:
                    setattr(self, attr, val)
                    
        self.tags += mi.tags
>>>>>>> 5aa21933
        self.tags = list(set(self.tags))

        if getattr(mi, 'cover_data', None) and mi.cover_data[0] is not None:
            self.cover_data = mi.cover_data

    def format_series_index(self):
        try:
            x = float(self.series_index)
        except ValueError:
            x = 1.0
        return '%d'%x if int(x) == x else '%.2f'%x

    def __unicode__(self):
        ans = []
        def fmt(x, y):
            ans.append(u'%-20s: %s'%(unicode(x), unicode(y)))
        
        fmt('Title', self.title)
        if self.title_sort:
            fmt('Title sort', self.title_sort)
        if self.authors:
            fmt('Author(s)',  authors_to_string(self.authors) + \
               ((' [' + self.author_sort + ']') if self.author_sort else ''))
        if self.publisher:
            fmt('Publisher', self.publisher)
        if getattr(self, 'book_producer', False):
            fmt('Book Producer', self.book_producer)
        if self.category:
            ans += u'Category : ' + unicode(self.category) + u'\n'
        if self.comments:
            fmt('Comments', self.comments)
        if self.isbn:
            fmt('ISBN', self.isbn)
        if self.tags:
            fmt('Tags', u', '.join([unicode(t) for t in self.tags]))
        if self.series:
            fmt('Series', self.series + ' #%s'%self.format_series_index())
        if self.language:
<<<<<<< HEAD
            fmt('Language', self.language)
        if self.rating is not None:
            fmt('Rating', self.rating)
        return u'\n'.join(ans)

=======
            ans += u'Language : '     + unicode(self.language) + u'\n'
        if self.timestamp is not None:
            ans += u'Timestamp : ' + self.timestamp.isoformat(' ')
        return ans.strip()
    
>>>>>>> 5aa21933
    def to_html(self):
        ans = [(_('Title'), unicode(self.title))]
        ans += [(_('Author(s)'), (authors_to_string(self.authors) if self.authors else _('Unknown')))]
        ans += [(_('Publisher'), unicode(self.publisher))]
        ans += [(_('Producer'), unicode(self.book_producer))]
        ans += [(_('Comments'), unicode(self.comments))]
        ans += [('ISBN', unicode(self.isbn))]
        ans += [(_('Tags'), u', '.join([unicode(t) for t in self.tags]))]
        if self.series:
            ans += [(_('Series'), unicode(self.series)+ ' #%s'%self.format_series_index())]
        ans += [(_('Language'), unicode(self.language))]
        if self.timestamp is not None:
            ans += [(_('Timestamp'), unicode(self.timestamp.isoformat(' ')))]
        for i, x in enumerate(ans):
            ans[i] = u'<tr><td><b>%s</b></td><td>%s</td></tr>'%x
        return u'<table>%s</table>'%u'\n'.join(ans)
<<<<<<< HEAD



=======
        
>>>>>>> 5aa21933
    def __str__(self):
        return self.__unicode__().encode('utf-8')

    def __nonzero__(self):
        return bool(self.title or self.author or self.comments or self.tags)<|MERGE_RESOLUTION|>--- conflicted
+++ resolved
@@ -188,7 +188,7 @@
         for attr in ('author_sort', 'title_sort', 'comments', 'category',
                      'publisher', 'series', 'series_index', 'rating',
                      'isbn', 'tags', 'cover_data', 'application_id', 'guide',
-                     'manifest', 'spine', 'toc', 'cover', 'language', 
+                     'manifest', 'spine', 'toc', 'cover', 'language',
                      'book_producer', 'timestamp'):
             if hasattr(mi, attr):
                 setattr(ans, attr, getattr(mi, attr))
@@ -231,26 +231,15 @@
 
         for attr in ('author_sort', 'title_sort', 'comments', 'category',
                      'publisher', 'series', 'series_index', 'rating',
-<<<<<<< HEAD
                      'isbn', 'application_id', 'manifest', 'spine', 'toc',
-                     'cover', 'language', 'guide', 'book_producer'):
+                     'cover', 'language', 'guide', 'book_producer',
+                     'timestamp'):
             val = getattr(mi, attr, None)
             if val is not None:
                 setattr(self, attr, val)
 
         if mi.tags:
             self.tags += mi.tags
-=======
-                     'isbn', 'application_id', 'manifest', 'spine', 'toc', 
-                     'cover', 'language', 'guide', 'book_producer', 
-                     'timestamp'):
-            if hasattr(mi, attr):
-                val = getattr(mi, attr)
-                if val is not None:
-                    setattr(self, attr, val)
-                    
-        self.tags += mi.tags
->>>>>>> 5aa21933
         self.tags = list(set(self.tags))
 
         if getattr(mi, 'cover_data', None) and mi.cover_data[0] is not None:
@@ -267,7 +256,7 @@
         ans = []
         def fmt(x, y):
             ans.append(u'%-20s: %s'%(unicode(x), unicode(y)))
-        
+
         fmt('Title', self.title)
         if self.title_sort:
             fmt('Title sort', self.title_sort)
@@ -289,19 +278,13 @@
         if self.series:
             fmt('Series', self.series + ' #%s'%self.format_series_index())
         if self.language:
-<<<<<<< HEAD
             fmt('Language', self.language)
         if self.rating is not None:
             fmt('Rating', self.rating)
+        if self.timestamp is not None:
+            fmt('Timestamp', self.timestamp.isoformat(' '))
         return u'\n'.join(ans)
 
-=======
-            ans += u'Language : '     + unicode(self.language) + u'\n'
-        if self.timestamp is not None:
-            ans += u'Timestamp : ' + self.timestamp.isoformat(' ')
-        return ans.strip()
-    
->>>>>>> 5aa21933
     def to_html(self):
         ans = [(_('Title'), unicode(self.title))]
         ans += [(_('Author(s)'), (authors_to_string(self.authors) if self.authors else _('Unknown')))]
@@ -318,13 +301,7 @@
         for i, x in enumerate(ans):
             ans[i] = u'<tr><td><b>%s</b></td><td>%s</td></tr>'%x
         return u'<table>%s</table>'%u'\n'.join(ans)
-<<<<<<< HEAD
-
-
-
-=======
-        
->>>>>>> 5aa21933
+
     def __str__(self):
         return self.__unicode__().encode('utf-8')
 
