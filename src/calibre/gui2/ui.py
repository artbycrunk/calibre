--- conflicted
+++ resolved
@@ -61,11 +61,6 @@
 from calibre.library.caches import CoverCache
 from calibre.gui2.dialogs.confirm_delete import confirm
 from calibre.gui2.dialogs.tag_categories import TagCategories
-<<<<<<< HEAD
-
-from datetime import datetime
-=======
->>>>>>> 5c4b41c3
 
 class SaveMenu(QMenu):
 
@@ -132,11 +127,7 @@
                 pixmap_to_data(pixmap))
 
     def __init__(self, listener, opts, actions, parent=None):
-<<<<<<< HEAD
-        self.last_time = datetime.now()
-=======
         self.last_time = datetime.datetime.now()
->>>>>>> 5c4b41c3
         self.preferences_action, self.quit_action = actions
         self.spare_servers = []
         self.must_restart_before_config = False
