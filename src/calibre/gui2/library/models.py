#!/usr/bin/env python
# vim:fileencoding=UTF-8:ts=4:sw=4:sta:et:sts=4:ai

__license__   = 'GPL v3'
__copyright__ = '2010, Kovid Goyal <kovid@kovidgoyal.net>'
__docformat__ = 'restructuredtext en'

import shutil, functools, re, os, traceback
from contextlib import closing
from operator import attrgetter

from PyQt4.Qt import QAbstractTableModel, Qt, pyqtSignal, QIcon, QImage, \
        QModelIndex, QVariant, QDate

from calibre.gui2 import NONE, config, UNDEFINED_QDATE
from calibre.utils.pyparsing import ParseException
from calibre.ebooks.metadata import fmt_sidx, authors_to_string, string_to_authors
from calibre.ptempfile import PersistentTemporaryFile
from calibre.utils.config import tweaks
from calibre.utils.date import dt_factory, qt_to_dt, isoformat
from calibre.ebooks.metadata.meta import set_metadata as _set_metadata
from calibre.utils.search_query_parser import SearchQueryParser
from calibre.library.caches import _match, CONTAINS_MATCH, EQUALS_MATCH, REGEXP_MATCH
from calibre import strftime
from calibre.gui2.library import DEFAULT_SORT

def human_readable(size, precision=1):
    """ Convert a size in bytes into megabytes """
    return ('%.'+str(precision)+'f') % ((size/(1024.*1024.)),)

TIME_FMT = '%d %b %Y'

ALIGNMENT_MAP = {'left': Qt.AlignLeft, 'right': Qt.AlignRight, 'center':
        Qt.AlignHCenter}

class BooksModel(QAbstractTableModel): # {{{

    about_to_be_sorted   = pyqtSignal(object, name='aboutToBeSorted')
    sorting_done         = pyqtSignal(object, name='sortingDone')
    database_changed     = pyqtSignal(object, name='databaseChanged')
    new_bookdisplay_data = pyqtSignal(object)
    count_changed_signal = pyqtSignal(int)
    searched             = pyqtSignal(object)

    orig_headers = {
                        'title'     : _("Title"),
                        'ondevice'   : _("On Device"),
                        'authors'   : _("Author(s)"),
                        'size'      : _("Size (MB)"),
                        'timestamp' : _("Date"),
                        'pubdate'   : _('Published'),
                        'rating'    : _('Rating'),
                        'publisher' : _("Publisher"),
                        'tags'      : _("Tags"),
                        'series'    : _("Series"),
                        }

    def __init__(self, parent=None, buffer=40):
        QAbstractTableModel.__init__(self, parent)
        self.db = None
        self.book_on_device = None
        self.editable_cols = ['title', 'authors', 'rating', 'publisher',
                              'tags', 'series', 'timestamp', 'pubdate']
        self.default_image = QImage(I('book.svg'))
        self.sorted_on = DEFAULT_SORT
        self.sort_history = [self.sorted_on]
        self.last_search = '' # The last search performed on this model
        self.column_map = []
        self.headers = {}
        self.alignment_map = {}
        self.buffer_size = buffer
        self.cover_cache = None
        self.bool_yes_icon = QIcon(I('ok.svg'))
        self.bool_no_icon = QIcon(I('list_remove.svg'))
        self.bool_blank_icon = QIcon(I('blank.svg'))
        self.device_connected = False
        self.read_config()

    def change_alignment(self, colname, alignment):
        if colname in self.column_map and alignment in ('left', 'right', 'center'):
            old = self.alignment_map.get(colname, 'left')
            if old == alignment:
                return
            self.alignment_map.pop(colname, None)
            if alignment != 'left':
                self.alignment_map[colname] = alignment
            col = self.column_map.index(colname)
            for row in xrange(self.rowCount(QModelIndex())):
                self.dataChanged.emit(self.index(row, col), self.index(row,
                    col))

    def is_custom_column(self, cc_label):
        return cc_label in self.custom_columns

    def clear_caches(self):
        if self.cover_cache:
            self.cover_cache.clear_cache()

    def read_config(self):
        self.use_roman_numbers = config['use_roman_numerals_for_series_number']

    def set_device_connected(self, is_connected):
        self.device_connected = is_connected
        self.db.refresh_ondevice()
        if is_connected and self.sorted_on[0] == 'ondevice':
            self.resort()


    def set_book_on_device_func(self, func):
        self.book_on_device = func

    def set_database(self, db):
        self.db = db
        self.custom_columns = self.db.custom_column_label_map
        self.column_map = list(self.orig_headers.keys()) + \
                          list(self.custom_columns)
        def col_idx(name):
            if name == 'ondevice':
                return -1
            if name not in self.db.FIELD_MAP:
                return 100000
            return self.db.FIELD_MAP[name]

        self.column_map.sort(cmp=lambda x,y: cmp(col_idx(x), col_idx(y)))
        for col in self.column_map:
            if col in self.orig_headers:
                self.headers[col] = self.orig_headers[col]
            elif col in self.custom_columns:
                self.headers[col] = self.custom_columns[col]['name']

        self.build_data_convertors()
        self.reset()
        self.database_changed.emit(db)

    def refresh_ids(self, ids, current_row=-1):
        rows = self.db.refresh_ids(ids)
        if rows:
            self.refresh_rows(rows, current_row=current_row)

    def refresh_cover_cache(self, ids):
        if self.cover_cache:
            self.cover_cache.refresh(ids)

    def refresh_rows(self, rows, current_row=-1):
        for row in rows:
            if self.cover_cache:
                id = self.db.id(row)
                self.cover_cache.refresh([id])
            if row == current_row:
                self.new_bookdisplay_data.emit(
                          self.get_book_display_info(row))
            self.dataChanged.emit(self.index(row, 0), self.index(row,
                self.columnCount(QModelIndex())-1))

    def close(self):
        self.db.close()
        self.db = None
        self.reset()

    def add_books(self, paths, formats, metadata, add_duplicates=False):
        ret = self.db.add_books(paths, formats, metadata,
                                 add_duplicates=add_duplicates)
        self.count_changed()
        return ret

    def add_news(self, path, arg):
        ret = self.db.add_news(path, arg)
        self.count_changed()
        return ret

    def add_catalog(self, path, title):
        ret = self.db.add_catalog(path, title)
        self.count_changed()
        return ret

    def count_changed(self, *args):
        self.count_changed_signal.emit(self.db.count())

    def row_indices(self, index):
        ''' Return list indices of all cells in index.row()'''
        return [ self.index(index.row(), c) for c in range(self.columnCount(None))]

    @property
    def by_author(self):
        return self.sorted_on[0] == 'authors'

    def delete_books(self, indices):
        ids = map(self.id, indices)
        for id in ids:
            self.db.delete_book(id, notify=False)
        self.count_changed()
        self.clear_caches()
        self.reset()


    def delete_books_by_id(self, ids):
        for id in ids:
            try:
                row = self.db.row(id)
            except:
                row = -1
            if row > -1:
                self.beginRemoveRows(QModelIndex(), row, row)
            self.db.delete_book(id)
            if row > -1:
                self.endRemoveRows()
        self.count_changed()
        self.clear_caches()

    def books_added(self, num):
        if num > 0:
            self.beginInsertRows(QModelIndex(), 0, num-1)
            self.endInsertRows()
            self.count_changed()

    def search(self, text, refinement, reset=True):
        try:
            self.db.search(text)
        except ParseException:
            self.searched.emit(False)
            return
        self.last_search = text
        if reset:
            self.clear_caches()
            self.reset()
        if self.last_search:
            self.searched.emit(True)


    def sort(self, col, order, reset=True):
        if not self.db:
            return
        self.about_to_be_sorted.emit(self.db.id)
        ascending = order == Qt.AscendingOrder
        self.db.sort(self.column_map[col], ascending)
        if reset:
            self.clear_caches()
            self.reset()
        self.sorted_on = (self.column_map[col], order)
        self.sort_history.insert(0, self.sorted_on)
        self.sorting_done.emit(self.db.index)

    def refresh(self, reset=True):
        try:
            col = self.column_map.index(self.sorted_on[0])
        except:
            col = 0
        self.db.refresh(field=None)
        self.sort(col, self.sorted_on[1], reset=reset)

    def resort(self, reset=True):
        try:
            col = self.column_map.index(self.sorted_on[0])
        except ValueError:
            col = 0
        self.sort(col, self.sorted_on[1], reset=reset)

    def research(self, reset=True):
        self.search(self.last_search, False, reset=reset)

    def columnCount(self, parent):
        if parent and parent.isValid():
            return 0
        return len(self.column_map)

    def rowCount(self, parent):
        if parent and parent.isValid():
            return 0
        return len(self.db.data) if self.db else 0

    def count(self):
        return self.rowCount(None)

    def get_book_display_info(self, idx):
        data = {}
        cdata = self.cover(idx)
        if cdata:
            data['cover'] = cdata
        tags = self.db.tags(idx)
        if tags:
            tags = tags.replace(',', ', ')
        else:
            tags = _('None')
        data[_('Tags')] = tags
        formats = self.db.formats(idx)
        if formats:
            formats = formats.replace(',', ', ')
        else:
            formats = _('None')
        data[_('Formats')] = formats
        data[_('Path')] = self.db.abspath(idx)
        comments = self.db.comments(idx)
        if not comments:
            comments = _('None')
        data[_('Comments')] = comments
        series = self.db.series(idx)
        if series:
            sidx = self.db.series_index(idx)
            sidx = fmt_sidx(sidx, use_roman = self.use_roman_numbers)
            data[_('Series')] = _('Book <font face="serif">%s</font> of %s.')%(sidx, series)

        return data

    def set_cache(self, idx):
        l, r = 0, self.count()-1
        if self.cover_cache:
            l = max(l, idx-self.buffer_size)
            r = min(r, idx+self.buffer_size)
            k = min(r-idx, idx-l)
            ids = [idx]
            for i in range(1, k):
                ids.extend([idx-i, idx+i])
            ids = ids + [i for i in range(l, r, 1) if i not in ids]
            try:
                ids = [self.db.id(i) for i in ids]
            except IndexError:
                return
            self.cover_cache.set_cache(ids)

    def current_changed(self, current, previous, emit_signal=True):
        idx = current.row()
        self.set_cache(idx)
        data = self.get_book_display_info(idx)
        if emit_signal:
            self.new_bookdisplay_data.emit(data)
        else:
            return data

    def get_book_info(self, index):
        if isinstance(index, int):
            index = self.index(index, 0)
        data = self.current_changed(index, None, False)
        row = index.row()
        data[_('Title')] = self.db.title(row)
        au = self.db.authors(row)
        if not au:
            au = _('Unknown')
        au = ', '.join([a.strip() for a in au.split(',')])
        data[_('Author(s)')] = au
        return data

    def metadata_for(self, ids):
        ans = []
        for id in ids:
            mi = self.db.get_metadata(id, index_is_id=True, get_cover=True)
            ans.append(mi)
        return ans

    def get_metadata(self, rows, rows_are_ids=False, full_metadata=False):
        # Should this add the custom columns? It doesn't at the moment
        metadata, _full_metadata = [], []
        if not rows_are_ids:
            rows = [self.db.id(row.row()) for row in rows]
        for id in rows:
            mi = self.db.get_metadata(id, index_is_id=True)
            _full_metadata.append(mi)
            au = authors_to_string(mi.authors if mi.authors else [_('Unknown')])
            tags = mi.tags if mi.tags else []
            if mi.series is not None:
                tags.append(mi.series)
            info = {
                  'title'   : mi.title,
                  'authors' : au,
                  'author_sort' : mi.author_sort,
                  'cover'   : self.db.cover(id, index_is_id=True),
                  'tags'    : tags,
                  'comments': mi.comments,
                  }
            if mi.series is not None:
                info['tag order'] = {
                    mi.series:self.db.books_in_series_of(id, index_is_id=True)
                }

            metadata.append(info)
        if full_metadata:
            return metadata, _full_metadata
        else:
            return metadata

    def get_preferred_formats_from_ids(self, ids, formats, paths=False,
                              set_metadata=False, specific_format=None,
                              exclude_auto=False, mode='r+b'):
        ans = []
        need_auto = []
        if specific_format is not None:
            formats = [specific_format.lower()]
        for id in ids:
            format = None
            fmts = self.db.formats(id, index_is_id=True)
            if not fmts:
                fmts = ''
            db_formats = set(fmts.lower().split(','))
            available_formats = set([f.lower() for f in formats])
            u = available_formats.intersection(db_formats)
            for f in formats:
                if f.lower() in u:
                    format = f
                    break
            if format is not None:
                pt = PersistentTemporaryFile(suffix='.'+format)
                with closing(self.db.format(id, format, index_is_id=True,
                    as_file=True)) as src:
                    shutil.copyfileobj(src, pt)
                    pt.flush()
                pt.seek(0)
                if set_metadata:
                    _set_metadata(pt, self.db.get_metadata(id, get_cover=True, index_is_id=True),
                                  format)
                pt.close() if paths else pt.seek(0)
                ans.append(pt)
            else:
                need_auto.append(id)
                if not exclude_auto:
                    ans.append(None)
        return ans, need_auto

    def get_preferred_formats(self, rows, formats, paths=False,
                              set_metadata=False, specific_format=None,
                              exclude_auto=False):
        ans = []
        need_auto = []
        if specific_format is not None:
            formats = [specific_format.lower()]
        for row in (row.row() for row in rows):
            format = None
            fmts = self.db.formats(row)
            if not fmts:
                fmts = ''
            db_formats = set(fmts.lower().split(','))
            available_formats = set([f.lower() for f in formats])
            u = available_formats.intersection(db_formats)
            for f in formats:
                if f.lower() in u:
                    format = f
                    break
            if format is not None:
                pt = PersistentTemporaryFile(suffix='.'+format)
                with closing(self.db.format(row, format, as_file=True)) as src:
                    shutil.copyfileobj(src, pt)
                    pt.flush()
                pt.seek(0)
                if set_metadata:
                    _set_metadata(pt, self.db.get_metadata(row, get_cover=True),
                                  format)
                pt.close() if paths else pt.seek(0)
                ans.append(pt)
            else:
                need_auto.append(row)
                if not exclude_auto:
                    ans.append(None)
        return ans, need_auto

    def id(self, row):
        return self.db.id(getattr(row, 'row', lambda:row)())

    def title(self, row_number):
        return self.db.title(row_number)

    def cover(self, row_number):
        data = None
        try:
            id = self.db.id(row_number)
            if self.cover_cache:
                img = self.cover_cache.cover(id)
                if img:
                    if img.isNull():
                        img = self.default_image
                    return img
            if not data:
                data = self.db.cover(row_number)
        except IndexError: # Happens if database has not yet been refreshed
            pass

        if not data:
            return self.default_image
        img = QImage()
        img.loadFromData(data)
        if img.isNull():
            img = self.default_image
        return img


    def build_data_convertors(self):
        def authors(r, idx=-1):
            au = self.db.data[r][idx]
            if au:
                au = [a.strip().replace('|', ',') for a in au.split(',')]
                return QVariant(' & '.join(au))
            else:
                return None

        def tags(r, idx=-1):
            tags = self.db.data[r][idx]
            if tags:
                return QVariant(', '.join(sorted(tags.split(','))))
            return None

        def series(r, idx=-1, siix=-1):
            series = self.db.data[r][idx]
            if series:
                idx = fmt_sidx(self.db.data[r][siix])
                return QVariant(series + ' [%s]'%idx)
            return None

        def size(r, idx=-1):
            size = self.db.data[r][idx]
            if size:
                return QVariant('%.1f'%(float(size)/(1024*1024)))
            return None

        def rating_type(r, idx=-1):
            r = self.db.data[r][idx]
            r = r/2 if r else 0
            return QVariant(r)

        def datetime_type(r, idx=-1):
            val = self.db.data[r][idx]
            if val is not None:
                return QVariant(QDate(val))
            else:
                return QVariant(UNDEFINED_QDATE)

        def bool_type(r, idx=-1):
            return None # displayed using a decorator

        def bool_type_decorator(r, idx=-1, bool_cols_are_tristate=True):
            val = self.db.data[r][idx]
            if not bool_cols_are_tristate:
                if val is None or not val:
                    return self.bool_no_icon
            if val:
                return self.bool_yes_icon
            if val is None:
                return self.bool_blank_icon
            return self.bool_no_icon

        def ondevice_decorator(r, idx=-1):
            text = self.db.data[r][idx]
            if text:
                return self.bool_yes_icon
            return self.bool_blank_icon

        def text_type(r, mult=False, idx=-1):
            text = self.db.data[r][idx]
            if text and mult:
                return QVariant(', '.join(sorted(text.split('|'))))
            return QVariant(text)

        def number_type(r, idx=-1):
            return QVariant(self.db.data[r][idx])

        self.dc = {
                   'title'    : functools.partial(text_type,
                                idx=self.db.FIELD_MAP['title'], mult=False),
                   'authors'  : functools.partial(authors,
                                idx=self.db.FIELD_MAP['authors']),
                   'size'     : functools.partial(size,
                                idx=self.db.FIELD_MAP['size']),
                   'timestamp': functools.partial(datetime_type,
                                idx=self.db.FIELD_MAP['timestamp']),
                   'pubdate'  : functools.partial(datetime_type,
                                idx=self.db.FIELD_MAP['pubdate']),
                   'rating'   : functools.partial(rating_type,
                                idx=self.db.FIELD_MAP['rating']),
                   'publisher': functools.partial(text_type,
                                idx=self.db.FIELD_MAP['publisher'], mult=False),
                   'tags'     : functools.partial(tags,
                                idx=self.db.FIELD_MAP['tags']),
                   'series'   : functools.partial(series,
                                idx=self.db.FIELD_MAP['series'],
                                siix=self.db.FIELD_MAP['series_index']),
                   'ondevice' : functools.partial(text_type,
                                idx=self.db.FIELD_MAP['ondevice'], mult=False),
                   }

        self.dc_decorator = {
                'ondevice':functools.partial(ondevice_decorator,
                    idx=self.db.FIELD_MAP['ondevice']),
                    }

        # Add the custom columns to the data converters
        for col in self.custom_columns:
            idx = self.db.FIELD_MAP[self.custom_columns[col]['num']]
            datatype = self.custom_columns[col]['datatype']
            if datatype in ('text', 'comments'):
                self.dc[col] = functools.partial(text_type, idx=idx, mult=self.custom_columns[col]['is_multiple'])
            elif datatype in ('int', 'float'):
                self.dc[col] = functools.partial(number_type, idx=idx)
            elif datatype == 'datetime':
                self.dc[col] = functools.partial(datetime_type, idx=idx)
            elif datatype == 'bool':
                self.dc[col] = functools.partial(bool_type, idx=idx)
                self.dc_decorator[col] = functools.partial(
                                            bool_type_decorator, idx=idx,
                                            bool_cols_are_tristate=tweaks['bool_custom_columns_are_tristate'] == 'yes')
            elif datatype == 'rating':
                self.dc[col] = functools.partial(rating_type, idx=idx)
            else:
                print 'What type is this?', col, datatype
        # build a index column to data converter map, to remove the string lookup in the data loop
        self.column_to_dc_map = []
        self.column_to_dc_decorator_map = []
        for col in self.column_map:
            self.column_to_dc_map.append(self.dc[col])
            self.column_to_dc_decorator_map.append(self.dc_decorator.get(col, None))

    def data(self, index, role):
        col = index.column()
        # in obscure cases where custom columns are both edited and added, for a time
        # the column map does not accurately represent the screen. In these cases,
        # we will get asked to display columns we don't know about. Must test for this.
        if col >= len(self.column_to_dc_map):
            return NONE
        if role in (Qt.DisplayRole, Qt.EditRole):
            return self.column_to_dc_map[col](index.row())
        elif role == Qt.DecorationRole:
            if self.column_to_dc_decorator_map[col] is not None:
                return self.column_to_dc_decorator_map[index.column()](index.row())
        elif role == Qt.TextAlignmentRole:
            cname = self.column_map[index.column()]
            ans = Qt.AlignVCenter | ALIGNMENT_MAP[self.alignment_map.get(cname,
                'left')]
            return QVariant(ans)
        #elif role == Qt.ToolTipRole and index.isValid():
        #    if self.column_map[index.column()] in self.editable_cols:
        #        return QVariant(_("Double click to <b>edit</b> me<br><br>"))
        return NONE

    def headerData(self, section, orientation, role):
        if orientation == Qt.Horizontal:
            if section >= len(self.column_map): # same problem as in data, the column_map can be wrong
                return None
            if role == Qt.ToolTipRole:
                return QVariant(_('The lookup/search name is "{0}"').format(self.column_map[section]))
            if role == Qt.DisplayRole:
                return QVariant(self.headers[self.column_map[section]])
            return NONE
        if role == Qt.DisplayRole: # orientation is vertical
            return QVariant(section+1)
        return NONE


    def flags(self, index):
        flags = QAbstractTableModel.flags(self, index)
        if index.isValid():
            colhead = self.column_map[index.column()]
            if colhead in self.editable_cols:
                flags |= Qt.ItemIsEditable
            elif self.is_custom_column(colhead):
                if self.custom_columns[colhead]['editable']:
                    flags |= Qt.ItemIsEditable
        return flags

    def set_custom_column_data(self, row, colhead, value):
        typ = self.custom_columns[colhead]['datatype']
        if typ in ('text', 'comments'):
            val = unicode(value.toString()).strip()
            val = val if val else None
        if typ == 'bool':
            val = value.toPyObject()
        elif typ == 'rating':
            val = value.toInt()[0]
            val = 0 if val < 0 else 5 if val > 5 else val
            val *= 2
        elif typ in ('int', 'float'):
            val = unicode(value.toString()).strip()
            if val is None or not val:
                val = None
        elif typ == 'datetime':
            val = value.toDate()
            if val.isNull():
                val = None
            else:
                if not val.isValid():
                    return False
                val = qt_to_dt(val, as_utc=False)
        self.db.set_custom(self.db.id(row), val, label=colhead, num=None, append=False, notify=True)
        return True

    def setData(self, index, value, role):
        if role == Qt.EditRole:
            row, col = index.row(), index.column()
            column = self.column_map[col]
            if self.is_custom_column(column):
                if not self.set_custom_column_data(row, column, value):
                    return False
            else:
                if column not in self.editable_cols:
                    return False
                val = int(value.toInt()[0]) if column == 'rating' else \
                      value.toDate() if column in ('timestamp', 'pubdate') else \
                      unicode(value.toString())
                id = self.db.id(row)
                if column == 'rating':
                    val = 0 if val < 0 else 5 if val > 5 else val
                    val *= 2
                    self.db.set_rating(id, val)
                elif column == 'series':
                    val = val.strip()
                    pat = re.compile(r'\[([.0-9]+)\]')
                    match = pat.search(val)
                    if match is not None:
                        self.db.set_series_index(id, float(match.group(1)))
                        val = pat.sub('', val).strip()
                    elif val:
                        if tweaks['series_index_auto_increment'] == 'next':
                            ni = self.db.get_next_series_num_for(val)
                            if ni != 1:
                                self.db.set_series_index(id, ni)
                    if val:
                        self.db.set_series(id, val)
                elif column == 'timestamp':
                    if val.isNull() or not val.isValid():
                        return False
                    self.db.set_timestamp(id, qt_to_dt(val, as_utc=False))
                elif column == 'pubdate':
                    if val.isNull() or not val.isValid():
                        return False
                    self.db.set_pubdate(id, qt_to_dt(val, as_utc=False))
                else:
                    self.db.set(row, column, val)
            self.dataChanged.emit(index, index)
        return True

    def set_search_restriction(self, s):
        self.db.data.set_search_restriction(s)

# }}}

class OnDeviceSearch(SearchQueryParser): # {{{

    DEFAULT_LOCATIONS = [
        'collections',
        'title',
        'author',
        'format',
        'search',
        'date',
        'all',
                 ]


    def __init__(self, model):
        SearchQueryParser.__init__(self)
        self.model = model

    def universal_set(self):
        return set(range(0, len(self.model.db)))

    def get_matches(self, location, query):
        location = location.lower().strip()
        if location == 'authors':
            location = 'author'

        matchkind = CONTAINS_MATCH
        if len(query) > 1:
            if query.startswith('\\'):
                query = query[1:]
            elif query.startswith('='):
                matchkind = EQUALS_MATCH
                query = query[1:]
            elif query.startswith('~'):
                matchkind = REGEXP_MATCH
                query = query[1:]
        if matchkind != REGEXP_MATCH: ### leave case in regexps because it can be significant e.g. \S \W \D
            query = query.lower()

        if location not in self.DEFAULT_LOCATIONS:
            return set([])
        matches = set([])
        all_locs = set(self.DEFAULT_LOCATIONS) - set(['all'])
        locations = all_locs if location == 'all' else [location]
        q = {
             'title' : lambda x : getattr(x, 'title').lower(),
             'author': lambda x: ' & '.join(getattr(x, 'authors')).lower(),
             'collections':lambda x: ','.join(getattr(x, 'device_collections')).lower(),
             'format':lambda x: os.path.splitext(x.path)[1].lower()
             }
        for index, row in enumerate(self.model.db):
            for locvalue in locations:
                accessor = q[locvalue]
                try:
                    ### Can't separate authors because comma is used for name sep and author sep
                    ### Exact match might not get what you want. For that reason, turn author
                    ### exactmatch searches into contains searches.
                    if locvalue == 'author' and matchkind == EQUALS_MATCH:
                        m = CONTAINS_MATCH
                    else:
                        m = matchkind

                    if locvalue == 'collections':
                        vals = accessor(row).split(',')
                    else:
                        vals = [accessor(row)]
                    if _match(query, vals, m):
                        matches.add(index)
                        break
                except ValueError: # Unicode errors
                    traceback.print_exc()
        return matches

# }}}

class DeviceBooksModel(BooksModel): # {{{

    booklist_dirtied = pyqtSignal()

    def __init__(self, parent):
        BooksModel.__init__(self, parent)
        self.db  = []
        self.map = []
        self.sorted_map = []
        self.sorted_on = DEFAULT_SORT
        self.sort_history = [self.sorted_on]
        self.unknown = _('Unknown')
        self.column_map = ['inlibrary', 'title', 'authors', 'timestamp', 'size',
                'collections']
        self.headers = {
<<<<<<< HEAD
                'inlibrary'  : _('In Library'),
                'title'      : _('Title'),
                'authors'    : _('Author(s)'),
                'timestamp'  : _('Date'),
                'size'       : _('Size'),
                'collections': _('Collections')
=======
                'inlibrary'   : _('In Library'),
                'title'       : _('Title'),
                'authors'     : _('Author(s)'),
                'timestamp'   : _('Date'),
                'size'        : _('Size'),
                'collections' : _('Collections')
>>>>>>> 5ae9181f
                }
        self.marked_for_deletion = {}
        self.search_engine = OnDeviceSearch(self)
        self.editable = True
        self.book_in_library = None

    def mark_for_deletion(self, job, rows):
        self.marked_for_deletion[job] = self.indices(rows)
        for row in rows:
            indices = self.row_indices(row)
            self.dataChanged.emit(indices[0], indices[-1])

    def deletion_done(self, job, succeeded=True):
        if not self.marked_for_deletion.has_key(job):
            return
        rows = self.marked_for_deletion.pop(job)
        for row in rows:
            if not succeeded:
                indices = self.row_indices(self.index(row, 0))
                self.dataChanged.emit(indices[0], indices[-1])

    def paths_deleted(self, paths):
        self.map = list(range(0, len(self.db)))
        self.resort(False)
        self.research(True)

    def indices_to_be_deleted(self):
        ans = []
        for v in self.marked_for_deletion.values():
            ans.extend(v)
        return ans

    def flags(self, index):
        if self.map[index.row()] in self.indices_to_be_deleted():
            return Qt.ItemIsUserCheckable  # Can't figure out how to get the disabled flag in python
        flags = QAbstractTableModel.flags(self, index)
        if index.isValid() and self.editable:
            cname = self.column_map[index.column()]
            if cname in ('title', 'authors') or (cname == 'collection' and \
                    self.db.supports_collections()):
                flags |= Qt.ItemIsEditable
        return flags


    def search(self, text, refinement, reset=True):
        if not text or not text.strip():
            self.map = list(range(len(self.db)))
        else:
            try:
                matches = self.search_engine.parse(text)
            except ParseException:
                self.searched.emit(False)
                return

            self.map = []
            for i in range(len(self.db)):
                if i in matches:
                    self.map.append(i)
        self.resort(reset=False)
        if reset:
            self.reset()
        self.last_search = text
        if self.last_search:
            self.searched.emit(False)


    def sort(self, col, order, reset=True):
        descending = order != Qt.AscendingOrder
        def strcmp(attr):
            ag = attrgetter(attr)
            def _strcmp(x, y):
                x = ag(self.db[x])
                y = ag(self.db[y])
                if x == None:
                    x = ''
                if y == None:
                    y = ''
                x, y = x.strip().lower(), y.strip().lower()
                return cmp(x, y)
            return _strcmp
        def datecmp(x, y):
            x = self.db[x].datetime
            y = self.db[y].datetime
            return cmp(dt_factory(x, assume_utc=True), dt_factory(y,
                assume_utc=True))
        def sizecmp(x, y):
            x, y = int(self.db[x].size), int(self.db[y].size)
            return cmp(x, y)
        def tagscmp(x, y):
            x = ','.join(self.db[x].device_collections)
            y = ','.join(self.db[y].device_collections)
            return cmp(x, y)
        def libcmp(x, y):
            x, y = self.db[x].in_library, self.db[y].in_library
            return cmp(x, y)
        def authorcmp(x, y):
            ax = getattr(self.db[x], 'author_sort', None)
            ay = getattr(self.db[y], 'author_sort', None)
            if ax and ay:
                x = ax
                y = ay
            else:
                x, y = authors_to_string(self.db[x].authors), \
                                authors_to_string(self.db[y].authors)
            return cmp(x, y)
        cname = self.column_map[col]
        fcmp = {
                'title': strcmp('title_sorter'),
                'authors' : authorcmp,
                'size' : sizecmp,
                'timestamp': datecmp,
                'collections': tagscmp,
                'inlibrary': libcmp,
                }[cname]
        self.map.sort(cmp=fcmp, reverse=descending)
        if len(self.map) == len(self.db):
            self.sorted_map = list(self.map)
        else:
            self.sorted_map = list(range(len(self.db)))
            self.sorted_map.sort(cmp=fcmp, reverse=descending)
        self.sorted_on = (self.column_map[col], order)
        self.sort_history.insert(0, self.sorted_on)
        if reset:
            self.reset()

    def columnCount(self, parent):
        if parent and parent.isValid():
            return 0
        return len(self.column_map)

    def rowCount(self, parent):
        if parent and parent.isValid():
            return 0
        return len(self.map)

    def set_database(self, db):
        self.db = db
        self.map = list(range(0, len(db)))

    def current_changed(self, current, previous):
        data = {}
        item = self.db[self.map[current.row()]]
        cdata = item.thumbnail
        if cdata is not None:
            img = QImage()
            if hasattr(cdata, 'image_path'):
                img.load(cdata.image_path)
            else:
                img.loadFromData(cdata)
            if img.isNull():
                img = self.default_image
            data['cover'] = img
        type = _('Unknown')
        ext = os.path.splitext(item.path)[1]
        if ext:
            type = ext[1:].lower()
        data[_('Format')] = type
        data[_('Path')] = item.path
        dt = dt_factory(item.datetime, assume_utc=True)
        data[_('Timestamp')] = isoformat(dt, sep=' ', as_utc=False)
        data[_('Collections')] = ', '.join(item.device_collections)

        tags = getattr(item, 'tags', None)
        if tags:
            tags = ', '.join(tags)
        else:
            tags = _('None')
        data[_('Tags')] = tags
        comments = getattr(item, 'comments', None)
        if not comments:
            comments = _('None')
        data[_('Comments')] = comments
        series = getattr(item, 'series', None)
        if series:
            sidx = getattr(item, 'series_index', 0)
            sidx = fmt_sidx(sidx, use_roman = self.use_roman_numbers)
            data[_('Series')] = _('Book <font face="serif">%s</font> of %s.')%(sidx, series)

        self.new_bookdisplay_data.emit(data)

    def paths(self, rows):
        return [self.db[self.map[r.row()]].path for r in rows ]

    def indices(self, rows):
        '''
        Return indices into underlying database from rows
        '''
        return [self.map[r.row()] for r in rows]

    def data(self, index, role):
        row, col = index.row(), index.column()
        cname = self.column_map[col]
        if role == Qt.DisplayRole or role == Qt.EditRole:
            if cname == 'title':
                text = self.db[self.map[row]].title
                if not text:
                    text = self.unknown
                return QVariant(text)
            elif cname == 'authors':
                au = self.db[self.map[row]].authors
                if not au:
                    au = self.unknown
                return QVariant(authors_to_string(au))
            elif cname == 'size':
                size = self.db[self.map[row]].size
                return QVariant(human_readable(size))
            elif cname == 'timestamp':
                dt = self.db[self.map[row]].datetime
                dt = dt_factory(dt, assume_utc=True, as_utc=False)
                return QVariant(strftime(TIME_FMT, dt.timetuple()))
            elif cname == 'collections':
                tags = self.db[self.map[row]].device_collections
                if tags:
                    return QVariant(', '.join(tags))
        elif role == Qt.ToolTipRole and index.isValid():
            if self.map[row] in self.indices_to_be_deleted():
                return QVariant(_('Marked for deletion'))
            if cname in ['title', 'authors'] or (cname == 'collections' and \
                    self.db.supports_collections()):
                return QVariant(_("Double click to <b>edit</b> me<br><br>"))
        elif role == Qt.DecorationRole and cname == 'inlibrary':
            if self.db[self.map[row]].in_library:
                return QVariant(self.bool_yes_icon)
        elif role == Qt.TextAlignmentRole:
            cname = self.column_map[index.column()]
            ans = Qt.AlignVCenter | ALIGNMENT_MAP[self.alignment_map.get(cname,
                'left')]
            return QVariant(ans)


        return NONE

    def headerData(self, section, orientation, role):
        if role != Qt.DisplayRole:
            return NONE
        if orientation == Qt.Horizontal:
            cname = self.column_map[section]
            text = self.headers[cname]
            return QVariant(text)
        else:
            return QVariant(section+1)

    def setData(self, index, value, role):
        done = False
        if role == Qt.EditRole:
            row, col = index.row(), index.column()
            cname = self.column_map[col]
            if cname in ('size', 'timestamp', 'inlibrary'):
                return False
            val = unicode(value.toString()).strip()
            idx = self.map[row]
            if cname == 'title' :
                self.db[idx].title = val
                self.db[idx].title_sorter = val
            elif cname == 'authors':
                self.db[idx].authors = string_to_authors(val)
            elif cname == 'collections':
                tags = [i.strip() for i in val.split(',')]
                tags = [t for t in tags if t]
                self.db[idx].device_collections = tags
            self.dataChanged.emit(index, index)
            self.booklist_dirtied.emit()
            done = True
        return done

    def set_editable(self, editable):
        self.editable = editable

    def set_search_restriction(self, s):
        pass

# }}}
<|MERGE_RESOLUTION|>--- conflicted
+++ resolved
@@ -816,21 +816,12 @@
         self.column_map = ['inlibrary', 'title', 'authors', 'timestamp', 'size',
                 'collections']
         self.headers = {
-<<<<<<< HEAD
-                'inlibrary'  : _('In Library'),
-                'title'      : _('Title'),
-                'authors'    : _('Author(s)'),
-                'timestamp'  : _('Date'),
-                'size'       : _('Size'),
-                'collections': _('Collections')
-=======
                 'inlibrary'   : _('In Library'),
                 'title'       : _('Title'),
                 'authors'     : _('Author(s)'),
                 'timestamp'   : _('Date'),
                 'size'        : _('Size'),
                 'collections' : _('Collections')
->>>>>>> 5ae9181f
                 }
         self.marked_for_deletion = {}
         self.search_engine = OnDeviceSearch(self)
