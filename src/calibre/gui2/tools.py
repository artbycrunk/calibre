--- conflicted
+++ resolved
@@ -42,13 +42,8 @@
                 result = d.exec_()
 
             if result == QDialog.Accepted:
-<<<<<<< HEAD
-                if not convert_existing(parent, db, [book_id], d.output_format):
-                    continue
-=======
                 #if not convert_existing(parent, db, [book_id], d.output_format):
                 #    continue
->>>>>>> 87e61a23
 
                 mi = db.get_metadata(book_id, True)
                 in_file = db.format_abspath(book_id, d.input_format, True)
@@ -203,14 +198,10 @@
             already_converted_ids.append(book_id)
             already_converted_titles.append(db.get_metadata(book_id, True).title)
 
-<<<<<<< HEAD
-    if not question_dialog(parent, _('Convert existing'), _('The following books have already been converted to %s format. Do you wish to reconvert them?' % output_format), '\n'.join(already_converted_titles)):
-=======
     if not question_dialog(parent, _('Convert existing'),
             _('The following books have already been converted to %s format. '
                'Do you wish to reconvert them?') % output_format,
             '\n'.join(already_converted_titles)):
->>>>>>> 87e61a23
         book_ids = [x for x in book_ids if x not in already_converted_ids]
 
     return book_ids