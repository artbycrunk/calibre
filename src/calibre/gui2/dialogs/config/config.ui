<?xml version="1.0" encoding="UTF-8"?>
<ui version="4.0">
 <author>Kovid Goyal</author>
 <class>Dialog</class>
 <widget class="QDialog" name="Dialog">
  <property name="geometry">
   <rect>
    <x>0</x>
    <y>0</y>
    <width>1001</width>
    <height>730</height>
   </rect>
  </property>
  <property name="windowTitle">
   <string>Preferences</string>
  </property>
  <property name="windowIcon">
   <iconset resource="../../../../../resources/images.qrc">
    <normaloff>:/images/config.svg</normaloff>:/images/config.svg</iconset>
  </property>
  <layout class="QGridLayout">
   <item row="1" column="0">
    <layout class="QHBoxLayout">
     <item>
      <widget class="QListView" name="category_view">
       <property name="sizePolicy">
        <sizepolicy hsizetype="MinimumExpanding" vsizetype="Expanding">
         <horstretch>0</horstretch>
         <verstretch>0</verstretch>
        </sizepolicy>
       </property>
       <property name="font">
        <font>
         <weight>75</weight>
         <bold>true</bold>
        </font>
       </property>
       <property name="editTriggers">
        <set>QAbstractItemView::NoEditTriggers</set>
       </property>
       <property name="tabKeyNavigation">
        <bool>true</bool>
       </property>
       <property name="showDropIndicator" stdset="0">
        <bool>false</bool>
       </property>
       <property name="iconSize">
        <size>
         <width>48</width>
         <height>48</height>
        </size>
       </property>
       <property name="verticalScrollMode">
        <enum>QAbstractItemView::ScrollPerItem</enum>
       </property>
       <property name="horizontalScrollMode">
        <enum>QAbstractItemView::ScrollPerPixel</enum>
       </property>
       <property name="flow">
        <enum>QListView::TopToBottom</enum>
       </property>
       <property name="spacing">
        <number>20</number>
       </property>
       <property name="viewMode">
        <enum>QListView::ListMode</enum>
       </property>
      </widget>
     </item>
     <item>
      <widget class="QScrollArea" name="scrollArea">
       <property name="sizePolicy">
        <sizepolicy hsizetype="Expanding" vsizetype="Expanding">
         <horstretch>1</horstretch>
         <verstretch>0</verstretch>
        </sizepolicy>
       </property>
       <property name="frameShadow">
        <enum>QFrame::Plain</enum>
       </property>
       <property name="lineWidth">
        <number>0</number>
       </property>
       <property name="widgetResizable">
        <bool>true</bool>
       </property>
       <widget class="QWidget" name="scrollAreaWidgetContents">
        <property name="geometry">
         <rect>
          <x>0</x>
          <y>0</y>
          <width>725</width>
          <height>683</height>
         </rect>
        </property>
        <layout class="QGridLayout" name="gridLayout_7">
         <property name="margin">
          <number>0</number>
         </property>
         <item row="0" column="0">
          <widget class="QStackedWidget" name="stackedWidget">
           <property name="sizePolicy">
            <sizepolicy hsizetype="Expanding" vsizetype="Preferred">
             <horstretch>100</horstretch>
             <verstretch>0</verstretch>
            </sizepolicy>
           </property>
           <property name="lineWidth">
            <number>0</number>
           </property>
           <property name="currentIndex">
            <number>0</number>
           </property>
           <widget class="QWidget" name="page_3">
            <layout class="QVBoxLayout" name="verticalLayout">
             <item>
              <widget class="QCheckBox" name="new_version_notification">
               <property name="text">
                <string>Show notification when &amp;new version is available</string>
               </property>
              </widget>
             </item>
             <item>
              <widget class="QCheckBox" name="opt_get_social_metadata">
               <property name="text">
                <string>Download &amp;social metadata (tags/ratings/etc.) by default</string>
               </property>
              </widget>
             </item>
             <item>
              <widget class="QCheckBox" name="opt_overwrite_author_title_metadata">
               <property name="text">
                <string>&amp;Overwrite author and title by default when fetching metadata</string>
               </property>
              </widget>
             </item>
             <item>
              <layout class="QGridLayout" name="gridLayout_2">
               <item row="1" column="0">
                <widget class="QLabel" name="label_2">
                 <property name="text">
                  <string>Default network &amp;timeout:</string>
                 </property>
                 <property name="buddy">
                  <cstring>timeout</cstring>
                 </property>
                </widget>
               </item>
               <item row="1" column="1">
                <widget class="QSpinBox" name="timeout">
                 <property name="toolTip">
                  <string>Set the default timeout for network fetches (i.e. anytime we go out to the internet to get information)</string>
                 </property>
                 <property name="suffix">
                  <string> seconds</string>
                 </property>
                 <property name="minimum">
                  <number>2</number>
                 </property>
                 <property name="maximum">
                  <number>120</number>
                 </property>
                 <property name="value">
                  <number>5</number>
                 </property>
                </widget>
               </item>
               <item row="2" column="1">
                <widget class="QComboBox" name="language"/>
               </item>
               <item row="2" column="0">
                <widget class="QLabel" name="label_7">
                 <property name="text">
                  <string>Choose &amp;language (requires restart):</string>
                 </property>
                 <property name="buddy">
                  <cstring>language</cstring>
                 </property>
                </widget>
               </item>
               <item row="3" column="1">
                <widget class="QComboBox" name="priority">
                 <item>
                  <property name="text">
                   <string>Normal</string>
                  </property>
                 </item>
                 <item>
                  <property name="text">
                   <string>High</string>
                  </property>
                 </item>
                 <item>
                  <property name="text">
                   <string>Low</string>
                  </property>
                 </item>
                </widget>
               </item>
               <item row="3" column="0">
                <widget class="QLabel" name="priority_label">
                 <property name="text">
                  <string>Job &amp;priority:</string>
                 </property>
                 <property name="buddy">
                  <cstring>priority</cstring>
                 </property>
                </widget>
               </item>
               <item row="0" column="0">
                <widget class="QLabel" name="label_23">
                 <property name="text">
                  <string>Preferred &amp;output format:</string>
                 </property>
                 <property name="buddy">
                  <cstring>output_format</cstring>
                 </property>
                </widget>
               </item>
               <item row="0" column="1">
                <widget class="QComboBox" name="output_format"/>
               </item>
              </layout>
             </item>
             <item>
              <widget class="QPushButton" name="reset_confirmation_button">
               <property name="text">
                <string>Reset all disabled &amp;confirmation dialogs</string>
               </property>
              </widget>
             </item>
             <item>
              <widget class="QGroupBox" name="groupBox_5">
               <property name="title">
                <string>Preferred &amp;input format order:</string>
               </property>
               <layout class="QVBoxLayout" name="verticalLayout_11">
                <item>
                 <layout class="QHBoxLayout" name="horizontalLayout_10">
                  <item>
                   <widget class="QListWidget" name="input_order">
                    <property name="alternatingRowColors">
                     <bool>true</bool>
                    </property>
                    <property name="selectionBehavior">
                     <enum>QAbstractItemView::SelectRows</enum>
                    </property>
                   </widget>
                  </item>
                  <item>
                   <layout class="QVBoxLayout" name="verticalLayout_10">
                    <item>
                     <widget class="QToolButton" name="input_up">
                      <property name="text">
                       <string>...</string>
                      </property>
                      <property name="icon">
                       <iconset resource="../../../../../resources/images.qrc">
                        <normaloff>:/images/arrow-up.svg</normaloff>:/images/arrow-up.svg</iconset>
                      </property>
                     </widget>
                    </item>
                    <item>
                     <spacer name="verticalSpacer_5">
                      <property name="orientation">
                       <enum>Qt::Vertical</enum>
                      </property>
                      <property name="sizeHint" stdset="0">
                       <size>
                        <width>20</width>
                        <height>40</height>
                       </size>
                      </property>
                     </spacer>
                    </item>
                    <item>
                     <widget class="QToolButton" name="input_down">
                      <property name="text">
                       <string>...</string>
                      </property>
                      <property name="icon">
                       <iconset resource="../../../../../resources/images.qrc">
                        <normaloff>:/images/arrow-down.svg</normaloff>:/images/arrow-down.svg</iconset>
                      </property>
                     </widget>
                    </item>
                   </layout>
                  </item>
                 </layout>
                </item>
               </layout>
              </widget>
             </item>
            </layout>
           </widget>
           <widget class="QWidget" name="page">
            <layout class="QGridLayout" name="gridLayout_8">
             <item row="2" column="0">
              <widget class="QCheckBox" name="roman_numerals">
               <property name="text">
                <string>Use &amp;Roman numerals for series number</string>
               </property>
               <property name="checked">
                <bool>true</bool>
               </property>
              </widget>
             </item>
             <item row="3" column="0">
              <widget class="QCheckBox" name="systray_icon">
               <property name="text">
                <string>Enable system &amp;tray icon (needs restart)</string>
               </property>
              </widget>
             </item>
             <item row="3" column="1">
              <widget class="QCheckBox" name="systray_notifications">
               <property name="text">
                <string>Show &amp;notifications in system tray</string>
               </property>
              </widget>
             </item>
             <item row="4" column="0">
              <widget class="QCheckBox" name="show_splash_screen">
               <property name="text">
                <string>Show &amp;splash screen at startup</string>
               </property>
              </widget>
             </item>
             <item row="5" column="0" colspan="2">
              <widget class="QCheckBox" name="separate_cover_flow">
               <property name="text">
                <string>Show cover &amp;browser in a separate window (needs restart)</string>
               </property>
              </widget>
             </item>
             <item row="6" column="0" colspan="2">
              <widget class="QCheckBox" name="show_avg_rating">
               <property name="text">
                <string>Show &amp;average ratings in the tags browser</string>
               </property>
               <property name="checked">
                <bool>true</bool>
               </property>
              </widget>
             </item>
             <item row="7" column="0">
              <widget class="QCheckBox" name="search_as_you_type">
               <property name="text">
                <string>Search as you type</string>
               </property>
               <property name="checked">
                <bool>true</bool>
               </property>
              </widget>
             </item>
             <item row="9" column="0" colspan="2">
              <widget class="QCheckBox" name="sync_news">
               <property name="text">
                <string>Automatically send downloaded &amp;news to ebook reader</string>
               </property>
              </widget>
             </item>
             <item row="10" column="0" colspan="2">
              <widget class="QCheckBox" name="delete_news">
               <property name="text">
                <string>&amp;Delete news from library when it is automatically sent to reader</string>
               </property>
              </widget>
             </item>
             <item row="11" column="0" colspan="2">
              <layout class="QHBoxLayout" name="horizontalLayout">
               <item>
                <widget class="QLabel" name="label_6">
                 <property name="text">
                  <string>&amp;Number of covers to show in browse mode (needs restart):</string>
                 </property>
                 <property name="buddy">
                  <cstring>cover_browse</cstring>
                 </property>
                </widget>
               </item>
               <item>
                <widget class="QSpinBox" name="cover_browse"/>
               </item>
              </layout>
             </item>
             <item row="12" column="0" colspan="2">
              <layout class="QHBoxLayout" name="horizontalLayout_7">
               <item>
                <widget class="QGroupBox" name="groupBox">
                 <property name="title">
                  <string>Select visible &amp;columns in library view</string>
                 </property>
                 <layout class="QVBoxLayout" name="verticalLayout_7">
                  <item>
                   <layout class="QHBoxLayout" name="horizontalLayout_3">
                    <item>
                     <widget class="QListWidget" name="columns">
                      <property name="alternatingRowColors">
                       <bool>true</bool>
                      </property>
                      <property name="selectionBehavior">
                       <enum>QAbstractItemView::SelectRows</enum>
                      </property>
                     </widget>
                    </item>
                    <item>
                     <layout class="QVBoxLayout" name="verticalLayout_3">
                      <item>
                       <widget class="QToolButton" name="column_up">
                        <property name="text">
                         <string>...</string>
                        </property>
                        <property name="icon">
                         <iconset resource="../../../../../resources/images.qrc">
                          <normaloff>:/images/arrow-up.svg</normaloff>:/images/arrow-up.svg</iconset>
                        </property>
                       </widget>
                      </item>
                      <item>
                       <spacer name="verticalSpacer_2">
                        <property name="orientation">
                         <enum>Qt::Vertical</enum>
                        </property>
                        <property name="sizeHint" stdset="0">
                         <size>
                          <width>20</width>
                          <height>40</height>
                         </size>
                        </property>
                       </spacer>
                      </item>
                      <item>
                       <widget class="QToolButton" name="del_custcol_button">
                        <property name="toolTip">
                         <string>Remove a user-defined column</string>
                        </property>
                        <property name="text">
                         <string>...</string>
                        </property>
                        <property name="icon">
                         <iconset resource="../../../../../resources/images.qrc">
                          <normaloff>:/images/minus.svg</normaloff>:/images/minus.svg</iconset>
                        </property>
                       </widget>
                      </item>
                      <item>
                       <spacer name="verticalSpacer_2">
                        <property name="orientation">
                         <enum>Qt::Vertical</enum>
                        </property>
                        <property name="sizeHint" stdset="0">
                         <size>
                          <width>20</width>
                          <height>40</height>
                         </size>
                        </property>
                       </spacer>
                      </item>
                      <item>
                       <widget class="QToolButton" name="add_custcol_button">
                        <property name="toolTip">
                         <string>Add a user-defined column</string>
                        </property>
                        <property name="text">
                         <string>...</string>
                        </property>
                        <property name="icon">
                         <iconset resource="../../../../../resources/images.qrc">
                          <normaloff>:/images/plus.svg</normaloff>:/images/plus.svg</iconset>
                        </property>
                       </widget>
                      </item>
                      <item>
                       <spacer name="verticalSpacer_2">
                        <property name="orientation">
                         <enum>Qt::Vertical</enum>
                        </property>
                        <property name="sizeHint" stdset="0">
                         <size>
                          <width>20</width>
                          <height>40</height>
                         </size>
                        </property>
                       </spacer>
                      </item>
                      <item>
                       <widget class="QToolButton" name="edit_custcol_button">
                        <property name="toolTip">
                         <string>Edit settings of a user-defined column</string>
                        </property>
                        <property name="text">
                         <string>...</string>
                        </property>
                        <property name="icon">
                         <iconset resource="../../../../../resources/images.qrc">
                          <normaloff>:/images/edit_input.svg</normaloff>:/images/edit_input.svg</iconset>
                        </property>
                       </widget>
                      </item>
                      <item>
                       <spacer name="verticalSpacer_2">
                        <property name="orientation">
                         <enum>Qt::Vertical</enum>
                        </property>
                        <property name="sizeHint" stdset="0">
                         <size>
                          <width>20</width>
                          <height>40</height>
                         </size>
                        </property>
                       </spacer>
                      </item>
                      <item>
                       <widget class="QToolButton" name="column_down">
                        <property name="text">
                         <string>...</string>
                        </property>
                        <property name="icon">
                         <iconset resource="../../../../../resources/images.qrc">
                          <normaloff>:/images/arrow-down.svg</normaloff>:/images/arrow-down.svg</iconset>
                        </property>
                       </widget>
                      </item>
                     </layout>
                    </item>
                   </layout>
                  </item>
                 </layout>
                </widget>
               </item>
               <item>
                <widget class="QGroupBox" name="groupBox_3">
                 <property name="title">
                  <string>Use internal &amp;viewer for:</string>
                 </property>
                 <layout class="QGridLayout" name="gridLayout_4">
                  <item row="0" column="0">
                   <widget class="QListWidget" name="viewer">
                    <property name="alternatingRowColors">
                     <bool>true</bool>
                    </property>
                    <property name="selectionMode">
                     <enum>QAbstractItemView::NoSelection</enum>
                    </property>
                   </widget>
                  </item>
                 </layout>
                </widget>
               </item>
              </layout>
             </item>
             <item row="0" column="0">
              <widget class="QLabel" name="label_17">
               <property name="text">
                <string>User Interface &amp;layout (needs restart):</string>
               </property>
               <property name="buddy">
                <cstring>opt_gui_layout</cstring>
               </property>
              </widget>
             </item>
             <item row="0" column="1">
              <widget class="QComboBox" name="opt_gui_layout">
               <property name="maximumSize">
                <size>
                 <width>250</width>
                 <height>16777215</height>
                </size>
               </property>
              </widget>
             </item>
             <item row="1" column="0">
              <widget class="QLabel" name="label_170">
               <property name="text">
<<<<<<< HEAD
                <string>Restriction to apply when the current library is opened (startup or change library):</string>
=======
                <string>Restriction to apply when the current library is opened:</string>
>>>>>>> 36fe291c
               </property>
               <property name="buddy">
                <cstring>opt_gui_restriction</cstring>
               </property>
              </widget>
             </item>
             <item row="1" column="1">
              <widget class="QComboBox" name="opt_gui_restriction">
               <property name="maximumSize">
                <size>
                 <width>250</width>
                 <height>16777215</height>
                </size>
               </property>
<<<<<<< HEAD
=======
               <property name="toolTip">
                <string>Apply this restriction on calibre startup if the current library is being used. Also applied when switching to this library. Note that this setting is per library. </string>
               </property>
               <property name="sizeAdjustPolicy">
                <enum>QComboBox::AdjustToMinimumContentsLengthWithIcon</enum>
               </property>
               <property name="minimumContentsLength">
                <number>20</number>
               </property>
>>>>>>> 36fe291c
              </widget>
             </item>
             <item row="2" column="1">
              <widget class="QCheckBox" name="opt_disable_animations">
               <property name="toolTip">
                <string>Disable all animations. Useful if you have a slow/old computer.</string>
               </property>
               <property name="text">
                <string>Disable &amp;animations</string>
               </property>
              </widget>
             </item>
             <item row="4" column="1">
              <widget class="QCheckBox" name="opt_show_donate_button">
               <property name="text">
                <string>Show &amp;donate button (restart)</string>
               </property>
              </widget>
             </item>
             <item row="8" column="0" colspan="2">
              <widget class="QGroupBox" name="groupBox_2">
               <property name="title">
                <string>&amp;Toolbar</string>
               </property>
               <layout class="QGridLayout" name="gridLayout">
                <item row="0" column="1">
                 <widget class="QComboBox" name="opt_toolbar_icon_size"/>
                </item>
                <item row="0" column="0">
                 <widget class="QLabel" name="label">
                  <property name="text">
                   <string>&amp;Icon size:</string>
                  </property>
                  <property name="buddy">
                   <cstring>opt_toolbar_icon_size</cstring>
                  </property>
                 </widget>
                </item>
                <item row="1" column="1">
                 <widget class="QComboBox" name="opt_toolbar_text"/>
                </item>
                <item row="1" column="0">
                 <widget class="QLabel" name="label_4">
                  <property name="text">
                   <string>Show &amp;text under icons:</string>
                  </property>
                  <property name="buddy">
                   <cstring>opt_toolbar_text</cstring>
                  </property>
                 </widget>
                </item>
               </layout>
              </widget>
             </item>
            </layout>
           </widget>
           <widget class="QWidget" name="page_6">
            <layout class="QGridLayout" name="gridLayout_6">
             <item row="1" column="0" colspan="2">
              <layout class="QHBoxLayout" name="horizontalLayout_8">
               <item>
                <widget class="QTableView" name="email_view">
                 <property name="selectionMode">
                  <enum>QAbstractItemView::SingleSelection</enum>
                 </property>
                 <property name="selectionBehavior">
                  <enum>QAbstractItemView::SelectRows</enum>
                 </property>
                </widget>
               </item>
               <item>
                <layout class="QVBoxLayout" name="verticalLayout_8">
                 <item>
                  <widget class="QToolButton" name="email_add">
                   <property name="toolTip">
                    <string>Add an email address to which to send books</string>
                   </property>
                   <property name="text">
                    <string>&amp;Add email</string>
                   </property>
                   <property name="icon">
                    <iconset resource="../../../../../resources/images.qrc">
                     <normaloff>:/images/plus.svg</normaloff>:/images/plus.svg</iconset>
                   </property>
                   <property name="iconSize">
                    <size>
                     <width>24</width>
                     <height>24</height>
                    </size>
                   </property>
                   <property name="toolButtonStyle">
                    <enum>Qt::ToolButtonTextUnderIcon</enum>
                   </property>
                  </widget>
                 </item>
                 <item>
                  <widget class="QPushButton" name="email_make_default">
                   <property name="text">
                    <string>Make &amp;default</string>
                   </property>
                  </widget>
                 </item>
                 <item>
                  <widget class="QToolButton" name="email_remove">
                   <property name="text">
                    <string>&amp;Remove email</string>
                   </property>
                   <property name="icon">
                    <iconset resource="../../../../../resources/images.qrc">
                     <normaloff>:/images/minus.svg</normaloff>:/images/minus.svg</iconset>
                   </property>
                   <property name="iconSize">
                    <size>
                     <width>24</width>
                     <height>24</height>
                    </size>
                   </property>
                   <property name="toolButtonStyle">
                    <enum>Qt::ToolButtonTextUnderIcon</enum>
                   </property>
                  </widget>
                 </item>
                </layout>
               </item>
              </layout>
             </item>
             <item row="0" column="0" colspan="2">
              <widget class="QLabel" name="label_22">
               <property name="text">
                <string>calibre can send your books to you (or your reader) by email. Emails will be automatically sent for downloaded news to all email addresses that have Auto-send checked.</string>
               </property>
               <property name="wordWrap">
                <bool>true</bool>
               </property>
              </widget>
             </item>
             <item row="2" column="0" colspan="2">
              <widget class="SendEmail" name="send_email_widget" native="true"/>
             </item>
            </layout>
           </widget>
           <widget class="QWidget" name="page_7">
            <layout class="QVBoxLayout" name="verticalLayout_9">
             <item>
              <widget class="AddSave" name="add_save"/>
             </item>
            </layout>
           </widget>
           <widget class="QWidget" name="page_2">
            <layout class="QGridLayout" name="gridLayout_3">
             <item row="0" column="0">
              <widget class="QTabWidget" name="tabWidget">
               <property name="currentIndex">
                <number>0</number>
               </property>
               <widget class="QWidget" name="tab">
                <attribute name="title">
                 <string>&amp;Miscellaneous</string>
                </attribute>
                <layout class="QGridLayout" name="gridLayout_9">
                 <item row="0" column="0">
                  <widget class="QLabel" name="label_5">
                   <property name="text">
                    <string>&amp;Maximum number of waiting worker processes (needs restart):</string>
                   </property>
                   <property name="buddy">
                    <cstring>opt_worker_limit</cstring>
                   </property>
                  </widget>
                 </item>
                 <item row="0" column="1">
                  <widget class="QSpinBox" name="opt_worker_limit">
                   <property name="minimum">
                    <number>2</number>
                   </property>
                   <property name="maximum">
                    <number>10000</number>
                   </property>
                   <property name="singleStep">
                    <number>2</number>
                   </property>
                  </widget>
                 </item>
                 <item row="1" column="0">
                  <widget class="QCheckBox" name="opt_enforce_cpu_limit">
                   <property name="text">
                    <string>Limit the max. simultaneous jobs to the available CPU &amp;cores</string>
                   </property>
                  </widget>
                 </item>
                 <item row="2" column="0">
                  <spacer name="verticalSpacer_4">
                   <property name="orientation">
                    <enum>Qt::Vertical</enum>
                   </property>
                   <property name="sizeHint" stdset="0">
                    <size>
                     <width>20</width>
                     <height>79</height>
                    </size>
                   </property>
                  </spacer>
                 </item>
                 <item row="3" column="0" colspan="2">
                  <widget class="QPushButton" name="device_detection_button">
                   <property name="text">
                    <string>Debug &amp;device detection</string>
                   </property>
                  </widget>
                 </item>
                 <item row="4" column="0">
                  <spacer name="verticalSpacer_6">
                   <property name="orientation">
                    <enum>Qt::Vertical</enum>
                   </property>
                   <property name="sizeHint" stdset="0">
                    <size>
                     <width>20</width>
                     <height>80</height>
                    </size>
                   </property>
                  </spacer>
                 </item>
                 <item row="5" column="0" colspan="2">
                  <widget class="QPushButton" name="compact_button">
                   <property name="text">
                    <string>&amp;Check database integrity</string>
                   </property>
                  </widget>
                 </item>
                 <item row="6" column="0">
                  <spacer name="verticalSpacer_7">
                   <property name="orientation">
                    <enum>Qt::Vertical</enum>
                   </property>
                   <property name="sizeHint" stdset="0">
                    <size>
                     <width>20</width>
                     <height>79</height>
                    </size>
                   </property>
                  </spacer>
                 </item>
                 <item row="7" column="0" colspan="2">
                  <widget class="QPushButton" name="button_open_config_dir">
                   <property name="text">
                    <string>Open calibre &amp;configuration directory</string>
                   </property>
                  </widget>
                 </item>
                 <item row="8" column="0">
                  <spacer name="verticalSpacer_8">
                   <property name="orientation">
                    <enum>Qt::Vertical</enum>
                   </property>
                   <property name="sizeHint" stdset="0">
                    <size>
                     <width>20</width>
                     <height>80</height>
                    </size>
                   </property>
                  </spacer>
                 </item>
                 <item row="9" column="0" colspan="2">
                  <widget class="QPushButton" name="button_osx_symlinks">
                   <property name="text">
                    <string>&amp;Install command line tools</string>
                   </property>
                  </widget>
                 </item>
                 <item row="10" column="0">
                  <spacer name="verticalSpacer_9">
                   <property name="orientation">
                    <enum>Qt::Vertical</enum>
                   </property>
                   <property name="sizeHint" stdset="0">
                    <size>
                     <width>20</width>
                     <height>79</height>
                    </size>
                   </property>
                  </spacer>
                 </item>
                </layout>
               </widget>
               <widget class="QWidget" name="tab_2">
                <attribute name="title">
                 <string>&amp;Tweaks</string>
                </attribute>
                <layout class="QVBoxLayout" name="verticalLayout_4">
                 <item>
                  <widget class="QLabel" name="label_18">
                   <property name="text">
                    <string>Values for the tweaks are shown below. Edit them to change the behavior of calibre</string>
                   </property>
                   <property name="wordWrap">
                    <bool>true</bool>
                   </property>
                  </widget>
                 </item>
                 <item>
                  <widget class="QGroupBox" name="groupBox_6">
                   <property name="title">
                    <string>All available tweaks</string>
                   </property>
                   <layout class="QGridLayout" name="gridLayout_11">
                    <item row="0" column="0">
                     <widget class="QPlainTextEdit" name="default_tweaks">
                      <property name="readOnly">
                       <bool>true</bool>
                      </property>
                     </widget>
                    </item>
                   </layout>
                  </widget>
                 </item>
                 <item>
                  <widget class="QGroupBox" name="groupBox_7">
                   <property name="title">
                    <string>&amp;Current tweaks</string>
                   </property>
                   <layout class="QGridLayout" name="gridLayout_10">
                    <item row="0" column="0">
                     <widget class="QPlainTextEdit" name="current_tweaks"/>
                    </item>
                   </layout>
                  </widget>
                 </item>
                 <item>
                  <widget class="QPushButton" name="restore_tweaks_to_default_button">
                   <property name="text">
                    <string>&amp;Restore to defaults</string>
                   </property>
                  </widget>
                 </item>
                </layout>
               </widget>
              </widget>
             </item>
            </layout>
           </widget>
           <widget class="QWidget" name="page_4">
            <layout class="QVBoxLayout" name="verticalLayout_2">
             <item>
              <widget class="QLabel" name="label_9">
               <property name="text">
                <string>calibre contains a network server that allows you to access your book collection using a browser from anywhere in the world. Any changes to the settings will only take effect after a server restart.</string>
               </property>
               <property name="wordWrap">
                <bool>true</bool>
               </property>
              </widget>
             </item>
             <item>
              <layout class="QGridLayout" name="gridLayout_5">
               <item row="0" column="0">
                <widget class="QLabel" name="label_10">
                 <property name="text">
                  <string>Server &amp;port:</string>
                 </property>
                 <property name="buddy">
                  <cstring>port</cstring>
                 </property>
                </widget>
               </item>
               <item row="0" column="1">
                <widget class="QSpinBox" name="port">
                 <property name="maximum">
                  <number>65535</number>
                 </property>
                 <property name="value">
                  <number>8080</number>
                 </property>
                </widget>
               </item>
               <item row="1" column="0">
                <widget class="QLabel" name="label_11">
                 <property name="text">
                  <string>&amp;Username:</string>
                 </property>
                 <property name="buddy">
                  <cstring>username</cstring>
                 </property>
                </widget>
               </item>
               <item row="1" column="1">
                <widget class="QLineEdit" name="username"/>
               </item>
               <item row="2" column="0">
                <widget class="QLabel" name="label_12">
                 <property name="text">
                  <string>&amp;Password:</string>
                 </property>
                 <property name="buddy">
                  <cstring>password</cstring>
                 </property>
                </widget>
               </item>
               <item row="2" column="1">
                <widget class="QLineEdit" name="password">
                 <property name="toolTip">
                  <string>If you leave the password blank, anyone will be able to access your book collection using the web interface.</string>
                 </property>
                </widget>
               </item>
               <item row="4" column="1">
                <widget class="QLineEdit" name="max_cover_size">
                 <property name="toolTip">
                  <string>The maximum size (widthxheight) for displayed covers. Larger covers are resized. </string>
                 </property>
                 <property name="text">
                  <string/>
                 </property>
                </widget>
               </item>
               <item row="4" column="0">
                <widget class="QLabel" name="label_3">
                 <property name="text">
                  <string>Max. &amp;cover size:</string>
                 </property>
                 <property name="buddy">
                  <cstring>max_cover_size</cstring>
                 </property>
                </widget>
               </item>
               <item row="3" column="1">
                <widget class="QCheckBox" name="show_server_password">
                 <property name="text">
                  <string>&amp;Show password</string>
                 </property>
                </widget>
               </item>
               <item row="5" column="0">
                <widget class="QLabel" name="label_15">
                 <property name="text">
                  <string>Max. &amp;OPDS items per query:</string>
                 </property>
                 <property name="buddy">
                  <cstring>opt_max_opds_items</cstring>
                 </property>
                </widget>
               </item>
               <item row="5" column="1">
                <widget class="QSpinBox" name="opt_max_opds_items">
                 <property name="minimum">
                  <number>10</number>
                 </property>
                 <property name="maximum">
                  <number>10000</number>
                 </property>
                </widget>
               </item>
               <item row="6" column="1">
                <widget class="QSpinBox" name="opt_max_opds_ungrouped_items">
                 <property name="minimum">
                  <number>25</number>
                 </property>
                 <property name="maximum">
                  <number>1000000</number>
                 </property>
                </widget>
               </item>
               <item row="6" column="0">
                <widget class="QLabel" name="label_16">
                 <property name="text">
                  <string>Max. OPDS &amp;ungrouped items:</string>
                 </property>
                 <property name="buddy">
                  <cstring>opt_max_opds_ungrouped_items</cstring>
                 </property>
                </widget>
               </item>
<<<<<<< HEAD
               <item row="7" column="1">
                <widget class="QLineEdit" name="opt_cs_restriction">
                 <property name="toolTip">
                  <string>Provides a restriction to be used by the content server</string>
                 </property>
                 <property name="text">
                  <string/>
                 </property>
                </widget>
               </item>
=======
>>>>>>> 36fe291c
               <item row="7" column="0">
                <widget class="QLabel" name="label_164">
                 <property name="text">
                  <string>Restriction (saved search) to apply:</string>
                 </property>
<<<<<<< HEAD
                 <property name="buddy">
                  <cstring>opt_cs_restriction</cstring>
=======
                </widget>
               </item>
               <item row="7" column="1">
                <widget class="QComboBox" name="opt_cs_restriction">
                 <property name="toolTip">
                  <string>This restriction (based on a saved search) will restrict the books the content server makes available to those matching the search. This setting is per library (i.e. you can have a different restriction per library).</string>
                 </property>
                 <property name="sizeAdjustPolicy">
                  <enum>QComboBox::AdjustToMinimumContentsLengthWithIcon</enum>
                 </property>
                 <property name="minimumContentsLength">
                  <number>20</number>
>>>>>>> 36fe291c
                 </property>
                </widget>
               </item>
              </layout>
             </item>
             <item>
              <layout class="QHBoxLayout" name="horizontalLayout_2">
               <item>
                <widget class="QPushButton" name="start">
                 <property name="text">
                  <string>&amp;Start Server</string>
                 </property>
                </widget>
               </item>
               <item>
                <widget class="QPushButton" name="stop">
                 <property name="text">
                  <string>St&amp;op Server</string>
                 </property>
                </widget>
               </item>
               <item>
                <spacer name="horizontalSpacer">
                 <property name="orientation">
                  <enum>Qt::Horizontal</enum>
                 </property>
                 <property name="sizeHint" stdset="0">
                  <size>
                   <width>40</width>
                   <height>20</height>
                  </size>
                 </property>
                </spacer>
               </item>
               <item>
                <widget class="QPushButton" name="test">
                 <property name="text">
                  <string>&amp;Test Server</string>
                 </property>
                </widget>
               </item>
              </layout>
             </item>
             <item>
              <widget class="QCheckBox" name="auto_launch">
               <property name="text">
                <string>Run server &amp;automatically on startup</string>
               </property>
              </widget>
             </item>
             <item>
              <widget class="QPushButton" name="view_logs">
               <property name="text">
                <string>View &amp;server logs</string>
               </property>
              </widget>
             </item>
             <item>
              <spacer name="verticalSpacer_3">
               <property name="orientation">
                <enum>Qt::Vertical</enum>
               </property>
               <property name="sizeHint" stdset="0">
                <size>
                 <width>20</width>
                 <height>40</height>
                </size>
               </property>
              </spacer>
             </item>
             <item>
              <widget class="QLabel" name="label_13">
               <property name="text">
                <string>&lt;p&gt;Remember to leave calibre running as the server only runs as long as calibre is running.
&lt;p&gt;Stanza should see your calibre collection automatically. If not, try adding the URL http://myhostname:8080 as a new catalog in the Stanza reader on your iPhone. Here myhostname should be the fully qualified hostname or the IP address of the computer calibre is running on.</string>
               </property>
               <property name="wordWrap">
                <bool>true</bool>
               </property>
              </widget>
             </item>
             <item>
              <spacer name="verticalSpacer">
               <property name="orientation">
                <enum>Qt::Vertical</enum>
               </property>
               <property name="sizeHint" stdset="0">
                <size>
                 <width>20</width>
                 <height>40</height>
                </size>
               </property>
              </spacer>
             </item>
            </layout>
           </widget>
           <widget class="QWidget" name="page_5">
            <layout class="QVBoxLayout" name="verticalLayout_6">
             <item>
              <widget class="QLabel" name="label_8">
               <property name="text">
                <string>Here you can customize the behavior of Calibre by controlling what plugins it uses.</string>
               </property>
               <property name="wordWrap">
                <bool>true</bool>
               </property>
              </widget>
             </item>
             <item>
              <widget class="QTreeView" name="plugin_view">
               <property name="alternatingRowColors">
                <bool>true</bool>
               </property>
               <property name="iconSize">
                <size>
                 <width>32</width>
                 <height>32</height>
                </size>
               </property>
               <property name="animated">
                <bool>true</bool>
               </property>
               <property name="wordWrap">
                <bool>true</bool>
               </property>
               <property name="headerHidden">
                <bool>true</bool>
               </property>
              </widget>
             </item>
             <item>
              <layout class="QHBoxLayout" name="horizontalLayout_6">
               <item>
                <widget class="QPushButton" name="toggle_plugin">
                 <property name="text">
                  <string>Enable/&amp;Disable plugin</string>
                 </property>
                </widget>
               </item>
               <item>
                <widget class="QPushButton" name="customize_plugin">
                 <property name="text">
                  <string>&amp;Customize plugin</string>
                 </property>
                </widget>
               </item>
               <item>
                <widget class="QPushButton" name="remove_plugin">
                 <property name="text">
                  <string>&amp;Remove plugin</string>
                 </property>
                </widget>
               </item>
              </layout>
             </item>
             <item>
              <widget class="QGroupBox" name="groupBox_4">
               <property name="title">
                <string>Add new plugin</string>
               </property>
               <layout class="QVBoxLayout" name="verticalLayout_5">
                <item>
                 <layout class="QHBoxLayout" name="horizontalLayout_5">
                  <item>
                   <widget class="QLabel" name="label_14">
                    <property name="text">
                     <string>Plugin &amp;file:</string>
                    </property>
                    <property name="buddy">
                     <cstring>plugin_path</cstring>
                    </property>
                   </widget>
                  </item>
                  <item>
                   <widget class="QLineEdit" name="plugin_path"/>
                  </item>
                  <item>
                   <widget class="QToolButton" name="button_plugin_browse">
                    <property name="text">
                     <string>...</string>
                    </property>
                    <property name="icon">
                     <iconset resource="../../../../../resources/images.qrc">
                      <normaloff>:/images/document_open.svg</normaloff>:/images/document_open.svg</iconset>
                    </property>
                   </widget>
                  </item>
                 </layout>
                </item>
                <item>
                 <layout class="QHBoxLayout" name="horizontalLayout_4">
                  <item>
                   <spacer name="horizontalSpacer_2">
                    <property name="orientation">
                     <enum>Qt::Horizontal</enum>
                    </property>
                    <property name="sizeHint" stdset="0">
                     <size>
                      <width>40</width>
                      <height>20</height>
                     </size>
                    </property>
                   </spacer>
                  </item>
                  <item>
                   <widget class="QPushButton" name="button_plugin_add">
                    <property name="text">
                     <string>&amp;Add</string>
                    </property>
                   </widget>
                  </item>
                 </layout>
                </item>
               </layout>
              </widget>
             </item>
            </layout>
           </widget>
          </widget>
         </item>
        </layout>
       </widget>
      </widget>
     </item>
    </layout>
   </item>
   <item row="2" column="0">
    <widget class="QDialogButtonBox" name="buttonBox">
     <property name="orientation">
      <enum>Qt::Horizontal</enum>
     </property>
     <property name="standardButtons">
      <set>QDialogButtonBox::Cancel|QDialogButtonBox::Ok</set>
     </property>
    </widget>
   </item>
  </layout>
 </widget>
 <customwidgets>
  <customwidget>
   <class>SendEmail</class>
   <extends>QWidget</extends>
   <header>calibre/gui2/wizard/send_email.h</header>
   <container>1</container>
  </customwidget>
  <customwidget>
   <class>AddSave</class>
   <extends>QTabWidget</extends>
   <header>calibre/gui2/dialogs/config/add_save.h</header>
   <container>1</container>
  </customwidget>
 </customwidgets>
 <resources>
  <include location="../../../../../resources/images.qrc"/>
 </resources>
 <connections>
  <connection>
   <sender>buttonBox</sender>
   <signal>accepted()</signal>
   <receiver>Dialog</receiver>
   <slot>accept()</slot>
   <hints>
    <hint type="sourcelabel">
     <x>239</x>
     <y>558</y>
    </hint>
    <hint type="destinationlabel">
     <x>157</x>
     <y>274</y>
    </hint>
   </hints>
  </connection>
  <connection>
   <sender>buttonBox</sender>
   <signal>rejected()</signal>
   <receiver>Dialog</receiver>
   <slot>reject()</slot>
   <hints>
    <hint type="sourcelabel">
     <x>307</x>
     <y>558</y>
    </hint>
    <hint type="destinationlabel">
     <x>286</x>
     <y>274</y>
    </hint>
   </hints>
  </connection>
 </connections>
</ui><|MERGE_RESOLUTION|>--- conflicted
+++ resolved
@@ -573,11 +573,7 @@
              <item row="1" column="0">
               <widget class="QLabel" name="label_170">
                <property name="text">
-<<<<<<< HEAD
-                <string>Restriction to apply when the current library is opened (startup or change library):</string>
-=======
                 <string>Restriction to apply when the current library is opened:</string>
->>>>>>> 36fe291c
                </property>
                <property name="buddy">
                 <cstring>opt_gui_restriction</cstring>
@@ -592,8 +588,6 @@
                  <height>16777215</height>
                 </size>
                </property>
-<<<<<<< HEAD
-=======
                <property name="toolTip">
                 <string>Apply this restriction on calibre startup if the current library is being used. Also applied when switching to this library. Note that this setting is per library. </string>
                </property>
@@ -603,7 +597,6 @@
                <property name="minimumContentsLength">
                 <number>20</number>
                </property>
->>>>>>> 36fe291c
               </widget>
              </item>
              <item row="2" column="1">
@@ -1076,28 +1069,11 @@
                  </property>
                 </widget>
                </item>
-<<<<<<< HEAD
-               <item row="7" column="1">
-                <widget class="QLineEdit" name="opt_cs_restriction">
-                 <property name="toolTip">
-                  <string>Provides a restriction to be used by the content server</string>
-                 </property>
-                 <property name="text">
-                  <string/>
-                 </property>
-                </widget>
-               </item>
-=======
->>>>>>> 36fe291c
                <item row="7" column="0">
                 <widget class="QLabel" name="label_164">
                  <property name="text">
                   <string>Restriction (saved search) to apply:</string>
                  </property>
-<<<<<<< HEAD
-                 <property name="buddy">
-                  <cstring>opt_cs_restriction</cstring>
-=======
                 </widget>
                </item>
                <item row="7" column="1">
@@ -1110,7 +1086,6 @@
                  </property>
                  <property name="minimumContentsLength">
                   <number>20</number>
->>>>>>> 36fe291c
                  </property>
                 </widget>
                </item>
