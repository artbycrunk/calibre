--- conflicted
+++ resolved
@@ -241,26 +241,27 @@
         def cf():
             files = choose_files(d, 'select link file', _('Choose file'), select_only_single_file=True)
             if files:
-                d.url.setText(files[0])
+                path = files[0]
+                d.url.setText(path)
+                if path and os.path.exists(path):
+                    with lopen(path, 'rb') as f:
+                        q = what(f)
+                    is_image = q in {'jpeg', 'png', 'gif'}
+                    d.treat_as_image.setChecked(is_image)
+
         b.clicked.connect(cf)
         d.la = la = QLabel(_(
             'Enter a URL. If you check the "Treat the URL as an image" box '
             'then the URL will be added as an image reference instead of as '
             'a link. You can also choose to create a link to a file on '
-            'your computer. If the selected file is an image, it will be '
-<<<<<<< HEAD
-            'inserted as an image. Note that if you create a link to a file or image on '
-            'your computer, it will stop working if the file or image is moved.'))
-=======
-            'inserted as an image reference, otherwise it will be a link. '
+            'your computer. '
             'Note that if you create a link to a file on your computer, it '
             'will stop working if the file is moved.'))
->>>>>>> 6f4b23a4
         la.setWordWrap(True)
         la.setStyleSheet('QLabel { margin-bottom: 1.5ex }')
         l.setWidget(0, l.SpanningRole, la)
         l.addRow(_('Enter &URL:'), d.url)
-        l.addRow(_('Treat the URL as an image'), d.treat_as_image)
+        l.addRow(_('Treat the URL as an &image'), d.treat_as_image)
         l.addRow(_('Enter &name (optional):'), d.name)
         l.addRow(_('Choose a file on your computer:'), d.br)
         l.addRow(d.bb)
@@ -270,12 +271,7 @@
         link, name, is_image = None, None, False
         if d.exec_() == d.Accepted:
             link, name = unicode(d.url.text()).strip(), unicode(d.name.text()).strip()
-            if link and os.path.exists(link):
-                with lopen(link, 'rb') as f:
-                    q = what(f)
-                is_image = q in {'jpeg', 'png', 'gif'}
-            else:
-                is_image = d.treat_as_image.isChecked()
+            is_image = d.treat_as_image.isChecked()
         return link, name, is_image
 
     def parse_link(self, link):
